<<<<<<< HEAD
/*! ******************************************************************************
 *
 * Pentaho Data Integration
 *
 * Copyright (C) 2002-2024 by Hitachi Vantara : http://www.pentaho.com
 *
 *******************************************************************************
 *
 * Licensed under the Apache License, Version 2.0 (the "License");
 * you may not use this file except in compliance with
 * the License. You may obtain a copy of the License at
 *
 *    http://www.apache.org/licenses/LICENSE-2.0
 *
 * Unless required by applicable law or agreed to in writing, software
 * distributed under the License is distributed on an "AS IS" BASIS,
 * WITHOUT WARRANTIES OR CONDITIONS OF ANY KIND, either express or implied.
 * See the License for the specific language governing permissions and
 * limitations under the License.
 *
 ******************************************************************************/

package org.pentaho.di.trans.steps.tableoutput;

import org.json.simple.JSONArray;
import org.json.simple.JSONObject;
import org.pentaho.di.core.Const;
import org.pentaho.di.core.DBCache;
import org.pentaho.di.core.RowMetaAndData;
import org.pentaho.di.core.SQLStatement;
import org.pentaho.di.core.database.Database;
import org.pentaho.di.core.database.DatabaseInterface;
import org.pentaho.di.core.database.DatabaseMeta;
import org.pentaho.di.core.database.PartitionDatabaseMeta;
import org.pentaho.di.core.database.SqlScriptStatement;
import org.pentaho.di.core.exception.KettleDatabaseBatchException;
import org.pentaho.di.core.exception.KettleDatabaseException;
import org.pentaho.di.core.exception.KettleException;
import org.pentaho.di.core.exception.KettleStepException;
import org.pentaho.di.core.logging.KettleLogStore;
import org.pentaho.di.core.logging.LoggingObjectInterface;
import org.pentaho.di.core.logging.LoggingObjectType;
import org.pentaho.di.core.logging.SimpleLoggingObject;
import org.pentaho.di.core.row.RowDataUtil;
import org.pentaho.di.core.row.RowMeta;
import org.pentaho.di.core.row.RowMetaInterface;
import org.pentaho.di.core.row.ValueMetaInterface;
import org.pentaho.di.core.row.value.ValueMetaInteger;
import org.pentaho.di.core.util.Utils;
import org.pentaho.di.i18n.BaseMessages;
import org.pentaho.di.trans.Trans;
import org.pentaho.di.trans.TransMeta;
import org.pentaho.di.trans.step.*;

import java.lang.reflect.InvocationTargetException;
import java.lang.reflect.Method;
import java.sql.PreparedStatement;
import java.sql.SQLException;
import java.text.SimpleDateFormat;
import java.util.Date;
import java.util.List;
import java.util.Map;
import java.util.Objects;

/**
 * Writes rows to a database table.
 *
 * @author Matt Casters
 * @since 6-apr-2003
 */
public class TableOutput extends BaseDatabaseStep implements StepInterface {
  private static Class<?> PKG = TableOutputMeta.class; // for i18n purposes, needed by Translator2!!

  private TableOutputMeta meta;
  private TableOutputData data;

  public TableOutput( StepMeta stepMeta, StepDataInterface stepDataInterface, int copyNr, TransMeta transMeta,
    Trans trans ) {
    super( stepMeta, stepDataInterface, copyNr, transMeta, trans );
  }

  public boolean processRow( StepMetaInterface smi, StepDataInterface sdi ) throws KettleException {
    meta = (TableOutputMeta) smi;
    data = (TableOutputData) sdi;

    Object[] r = getRow(); // this also waits for a previous step to be finished.
    if ( r == null ) { // no more input to be expected...
      // truncate the table if there are no rows at all coming into this step
      if ( first && meta.truncateTable() ) {
        truncateTable();
      }
      return false;
    }

    if ( first ) {
      first = false;
      if ( meta.truncateTable() ) {
        truncateTable();
      }
      data.outputRowMeta = getInputRowMeta().clone();
      meta.getFields( data.outputRowMeta, getStepname(), null, null, this, repository, metaStore );

      if ( !meta.specifyFields() ) {
        // Just take the input row
        data.insertRowMeta = getInputRowMeta().clone();
      } else {

        data.insertRowMeta = new RowMeta();

        //
        // Cache the position of the compare fields in Row row
        //
        data.valuenrs = new int[meta.getFieldDatabase().length];
        for ( int i = 0; i < meta.getFieldDatabase().length; i++ ) {
          data.valuenrs[i] = getInputRowMeta().indexOfValue( meta.getFieldStream()[i] );
          if ( data.valuenrs[i] < 0 ) {
            throw new KettleStepException( BaseMessages.getString(
              PKG, "TableOutput.Exception.FieldRequired", meta.getFieldStream()[i] ) );
          }
        }

        for ( int i = 0; i < meta.getFieldDatabase().length; i++ ) {
          ValueMetaInterface insValue = getInputRowMeta().searchValueMeta( meta.getFieldStream()[i] );
          if ( insValue != null ) {
            ValueMetaInterface insertValue = insValue.clone();
            insertValue.setName( meta.getFieldDatabase()[i] );
            data.insertRowMeta.addValueMeta( insertValue );
          } else {
            throw new KettleStepException( BaseMessages.getString(
              PKG, "TableOutput.Exception.FailedToFindField", meta.getFieldStream()[i] ) );
          }
        }
      }
    }

    try {
      Object[] outputRowData = writeToTable( getInputRowMeta(), r );
      if ( outputRowData != null ) {
        putRow( data.outputRowMeta, outputRowData ); // in case we want it go further...
        incrementLinesOutput();
      }

      if ( checkFeedback( getLinesRead() ) ) {
        if ( log.isBasic() ) {
          logBasic( "linenr " + getLinesRead() );
        }
      }
    } catch ( KettleException e ) {
      logError( "Because of an error, this step can't continue: ", e );
      setErrors( 1 );
      stopAll();
      setOutputDone(); // signal end to receiver(s)
      return false;
    }

    return true;
  }

  protected Object[] writeToTable( RowMetaInterface rowMeta, Object[] r ) throws KettleException {

    if ( r == null ) { // Stop: last line or error encountered
      if ( log.isDetailed() ) {
        logDetailed( "Last line inserted: stop" );
      }
      return null;
    }

    PreparedStatement insertStatement = null;
    Object[] insertRowData;
    Object[] outputRowData = r;

    String tableName = null;

    boolean sendToErrorRow = false;
    String errorMessage = null;
    boolean rowIsSafe = false;
    int[] updateCounts = null;
    List<Exception> exceptionsList = null;
    boolean batchProblem = false;
    Object generatedKey = null;

    if ( meta.isTableNameInField() ) {
      // Cache the position of the table name field
      if ( data.indexOfTableNameField < 0 ) {
        String realTablename = environmentSubstitute( meta.getTableNameField() );
        data.indexOfTableNameField = rowMeta.indexOfValue( realTablename );
        if ( data.indexOfTableNameField < 0 ) {
          String message = "Unable to find table name field [" + realTablename + "] in input row";
          logError( message );
          throw new KettleStepException( message );
        }
        if ( !meta.isTableNameInTable() && !meta.specifyFields() ) {
          data.insertRowMeta.removeValueMeta( data.indexOfTableNameField );
        }
      }
      tableName = rowMeta.getString( r, data.indexOfTableNameField );
      if ( !meta.isTableNameInTable() && !meta.specifyFields() ) {
        // If the name of the table should not be inserted itself, remove the table name
        // from the input row data as well. This forcibly creates a copy of r
        //
        insertRowData = RowDataUtil.removeItem( rowMeta.cloneRow( r ), data.indexOfTableNameField );
      } else {
        insertRowData = r;
      }
    } else if ( meta.isPartitioningEnabled()
      && ( meta.isPartitioningDaily() || meta.isPartitioningMonthly() )
      && ( meta.getPartitioningField() != null && meta.getPartitioningField().length() > 0 ) ) {
      // Initialize some stuff!
      if ( data.indexOfPartitioningField < 0 ) {
        data.indexOfPartitioningField =
          rowMeta.indexOfValue( environmentSubstitute( meta.getPartitioningField() ) );
        if ( data.indexOfPartitioningField < 0 ) {
          throw new KettleStepException( "Unable to find field ["
            + meta.getPartitioningField() + "] in the input row!" );
        }

        if ( meta.isPartitioningDaily() ) {
          data.dateFormater = new SimpleDateFormat( "yyyyMMdd" );
        } else {
          data.dateFormater = new SimpleDateFormat( "yyyyMM" );
        }
      }

      ValueMetaInterface partitioningValue = rowMeta.getValueMeta( data.indexOfPartitioningField );
      if ( !partitioningValue.isDate() || r[data.indexOfPartitioningField] == null ) {
        throw new KettleStepException(
          "Sorry, the partitioning field needs to contain a data value and can't be empty!" );
      }

      Object partitioningValueData = rowMeta.getDate( r, data.indexOfPartitioningField );
      tableName =
        environmentSubstitute( meta.getTableName() )
          + "_" + data.dateFormater.format( (Date) partitioningValueData );
      insertRowData = r;
    } else {
      tableName = data.tableName;
      insertRowData = r;
    }

    if ( meta.specifyFields() ) {
      //
      // The values to insert are those in the fields sections
      //
      insertRowData = new Object[data.valuenrs.length];
      for ( int idx = 0; idx < data.valuenrs.length; idx++ ) {
        insertRowData[idx] = r[data.valuenrs[idx]];
      }
    }

    if ( Utils.isEmpty( tableName ) ) {
      throw new KettleStepException( "The tablename is not defined (empty)" );
    }

    insertStatement = data.preparedStatements.get( tableName );
    if ( insertStatement == null ) {
      String sql =
        data.db
          .getInsertStatement( environmentSubstitute( meta.getSchemaName() ), tableName, data.insertRowMeta );
      if ( log.isDetailed() ) {
        logDetailed( "Prepared statement : " + sql );
      }
      insertStatement = data.db.prepareSQL( sql, meta.isReturningGeneratedKeys() );
      data.preparedStatements.put( tableName, insertStatement );
    }

    try {
      // For PG & GP, we add a savepoint before the row.
      // Then revert to the savepoint afterwards... (not a transaction, so hopefully still fast)
      //
      if ( data.useSafePoints ) {
        data.savepoint = data.db.setSavepoint();
      }
      data.db.setValues( data.insertRowMeta, insertRowData, insertStatement );
      data.db.insertRow( insertStatement, data.batchMode, false ); // false: no commit, it is handled in this step differently
      if ( isRowLevel() ) {
        logRowlevel( "Written row: " + data.insertRowMeta.getString( insertRowData ) );
      }

      // Get a commit counter per prepared statement to keep track of separate tables, etc.
      //
      Integer commitCounter = data.commitCounterMap.get( tableName );
      if ( commitCounter == null ) {
        commitCounter = Integer.valueOf( 1 );
      } else {
        commitCounter++;
      }
      data.commitCounterMap.put( tableName, Integer.valueOf( commitCounter.intValue() ) );

      // Release the savepoint if needed
      //
      if ( data.useSafePoints ) {
        if ( data.releaseSavepoint ) {
          data.db.releaseSavepoint( data.savepoint );
        }
      }

      // Perform a commit if needed
      //

      if ( ( data.commitSize > 0 ) && ( ( commitCounter % data.commitSize ) == 0 ) ) {
        if ( data.db.getUseBatchInsert( data.batchMode ) ) {
          try {
            insertStatement.executeBatch();
            data.db.commit();
            insertStatement.clearBatch();
          } catch ( SQLException ex ) {
            throw Database.createKettleDatabaseBatchException( "Error updating batch", ex );
          } catch ( Exception ex ) {
            throw new KettleDatabaseException( "Unexpected error inserting row", ex );
          }
        } else {
          // insertRow normal commit
          data.db.commit();
        }
        // Clear the batch/commit counter...
        //
        data.commitCounterMap.put( tableName, Integer.valueOf( 0 ) );
        rowIsSafe = true;
      } else {
        rowIsSafe = false;
      }

      // See if we need to get back the keys as well...
      if ( meta.isReturningGeneratedKeys() ) {
        RowMetaAndData extraKeys = data.db.getGeneratedKeys( insertStatement );

        if ( extraKeys.getRowMeta().size() > 0 ) {
          // Send out the good word!
          // Only 1 key at the moment. (should be enough for now :-)
          generatedKey = extraKeys.getRowMeta().getInteger( extraKeys.getData(), 0 );
        } else {
          // we have to throw something here, else we don't know what the
          // type is of the returned key(s) and we would violate our own rule
          // that a hop should always contain rows of the same type.
          throw new KettleStepException( "No generated keys while \"return generated keys\" is active!" );
        }
      }
    } catch ( KettleDatabaseBatchException be ) {
      errorMessage = be.toString();
      batchProblem = true;
      sendToErrorRow = true;
      updateCounts = be.getUpdateCounts();
      exceptionsList = be.getExceptionsList();

      if ( getStepMeta().isDoingErrorHandling() ) {
        data.db.clearBatch( insertStatement );
        data.db.commit( true );
      } else {
        data.db.clearBatch( insertStatement );
        data.db.rollback();
        StringBuilder msg = new StringBuilder( "Error batch inserting rows into table [" + tableName + "]." );
        msg.append( Const.CR );
        msg.append( "Errors encountered (first 10):" ).append( Const.CR );
        for ( int x = 0; x < be.getExceptionsList().size() && x < 10; x++ ) {
          Exception exception = be.getExceptionsList().get( x );
          if ( exception.getMessage() != null ) {
            msg.append( exception.getMessage() ).append( Const.CR );
          }
        }
        throw new KettleException( msg.toString(), be );
      }
    } catch ( KettleDatabaseException dbe ) {
      if ( getStepMeta().isDoingErrorHandling() ) {
        if ( isRowLevel() ) {
          logRowlevel( "Written row to error handling : " + getInputRowMeta().getString( r ) );
        }

        if ( data.useSafePoints ) {
          data.db.rollback( data.savepoint );
          if ( data.releaseSavepoint ) {
            data.db.releaseSavepoint( data.savepoint );
          }
          // data.db.commit(true); // force a commit on the connection too.
        }

        sendToErrorRow = true;
        errorMessage = dbe.toString();
      } else {
        if ( meta.ignoreErrors() ) {
          if ( data.warnings < 20 ) {
            if ( log.isBasic() ) {
              logBasic( "WARNING: Couldn't insert row into table: "
                + rowMeta.getString( r ) + Const.CR + dbe.getMessage() );
            }
          } else if ( data.warnings == 20 ) {
            if ( log.isBasic() ) {
              logBasic( "FINAL WARNING (no more then 20 displayed): Couldn't insert row into table: "
                + rowMeta.getString( r ) + Const.CR + dbe.getMessage() );
            }
          }
          data.warnings++;
        } else {
          setErrors( getErrors() + 1 );
          data.db.rollback();
          throw new KettleException( "Error inserting row into table ["
            + tableName + "] with values: " + rowMeta.getString( r ), dbe );
        }
      }
    }

    // We need to add a key
    if ( generatedKey != null ) {
      outputRowData = RowDataUtil.addValueData( outputRowData, rowMeta.size(), generatedKey );
    }

    if ( data.batchMode ) {
      if ( sendToErrorRow ) {
        if ( batchProblem ) {
          data.batchBuffer.add( outputRowData );
          outputRowData = null;

          processBatchException( errorMessage, updateCounts, exceptionsList );
        } else {
          // Simply add this row to the error row
          putError( rowMeta, r, 1L, errorMessage, null, "TOP001" );
          outputRowData = null;
        }
      } else {
        data.batchBuffer.add( outputRowData );
        outputRowData = null;

        if ( rowIsSafe ) { // A commit was done and the rows are all safe (no error)
          for ( int i = 0; i < data.batchBuffer.size(); i++ ) {
            Object[] row = data.batchBuffer.get( i );
            putRow( data.outputRowMeta, row );
            incrementLinesOutput();
          }
          // Clear the buffer
          data.batchBuffer.clear();
        }
      }
    } else {
      if ( sendToErrorRow ) {
        putError( rowMeta, r, 1, errorMessage, null, "TOP001" );
        outputRowData = null;
      }
    }

    return outputRowData;
  }

  public boolean isRowLevel() {
    return log.isRowLevel();
  }

  private void processBatchException( String errorMessage, int[] updateCounts, List<Exception> exceptionsList ) throws KettleException {
    // There was an error with the commit
    // We should put all the failing rows out there...
    //
    if ( updateCounts != null ) {
      int errNr = 0;
      for ( int i = 0; i < updateCounts.length; i++ ) {
        Object[] row = data.batchBuffer.get( i );
        if ( updateCounts[i] > 0 ) {
          // send the error foward
          putRow( data.outputRowMeta, row );
          incrementLinesOutput();
        } else {
          String exMessage = errorMessage;
          if ( errNr < exceptionsList.size() ) {
            SQLException se = (SQLException) exceptionsList.get( errNr );
            errNr++;
            exMessage = se.toString();
          }
          putError( data.outputRowMeta, row, 1L, exMessage, null, "TOP0002" );
        }
      }
    } else {
      // If we don't have update counts, it probably means the DB doesn't support it.
      // In this case we don't have a choice but to consider all inserted rows to be error rows.
      //
      for ( int i = 0; i < data.batchBuffer.size(); i++ ) {
        Object[] row = data.batchBuffer.get( i );
        putError( data.outputRowMeta, row, 1L, errorMessage, null, "TOP0003" );
      }
    }

    // Clear the buffer afterwards...
    data.batchBuffer.clear();
  }

  public boolean init( StepMetaInterface smi, StepDataInterface sdi ) {
    meta = (TableOutputMeta) smi;
    data = (TableOutputData) sdi;

    if ( super.init( smi, sdi ) ) {
      try {
        data.commitSize = Integer.parseInt( environmentSubstitute( meta.getCommitSize() ) );

        data.databaseMeta = meta.getDatabaseMeta();
        DatabaseInterface dbInterface = data.databaseMeta.getDatabaseInterface();

        // Batch updates are not supported on PostgreSQL (and look-a-likes)
        // together with error handling (PDI-366).
        // For these situations we can use savepoints to help out.
        data.useSafePoints =
          data.databaseMeta.getDatabaseInterface().useSafePoints() && getStepMeta().isDoingErrorHandling();

        // Get the boolean that indicates whether or not we can/should release
        // savepoints during data load.
        data.releaseSavepoint = dbInterface.releaseSavepoint();

        // Disable batch mode in case
        // - we use an unlimited commit size
        // - if we need to pick up auto-generated keys
        // - if you are running the transformation as a single database transaction (unique connections)
        // - if we are reverting to save-points
        data.batchMode =
          meta.useBatchUpdate()
            && data.commitSize > 0 && !meta.isReturningGeneratedKeys()
            && !getTransMeta().isUsingUniqueConnections() && !data.useSafePoints;

        // Per PDI-6211 : give a warning that batch mode operation in combination with step error handling can lead to
        // incorrectly processed rows.
        if ( getStepMeta().isDoingErrorHandling() && !dbInterface.supportsErrorHandlingOnBatchUpdates() ) {
          log.logMinimal( BaseMessages.getString(
            PKG, "TableOutput.Warning.ErrorHandlingIsNotFullySupportedWithBatchProcessing" ) );
        }

        if ( !dbInterface.supportsStandardTableOutput() ) {
          throw new KettleException( dbInterface.getUnsupportedTableOutputMessage() );
        }

        if ( log.isBasic() ) {
          logBasic( "Connected to database [" + meta.getDatabaseMeta() + "] (commit=" + data.commitSize + ")" );
        }

        // Postpone commit as long as possible. PDI-2091
        if ( data.commitSize == 0 ) {
          data.commitSize = Integer.MAX_VALUE;
        }
        data.db.setCommitSize( data.commitSize );

        if ( !meta.isPartitioningEnabled() && !meta.isTableNameInField() ) {
          data.tableName = environmentSubstitute( meta.getTableName() );
        }

        return true;
      } catch ( KettleException e ) {
        logError( "An error occurred intialising this step: " + e.getMessage() );
        stopAll();
        setErrors( 1 );
      }
    }
    return false;
  }

  @Override
  protected Class<?> getPKG() {
    return PKG;
  }

  void truncateTable() throws KettleDatabaseException {
    if ( !meta.isPartitioningEnabled() && !meta.isTableNameInField() ) {
      // Only the first one truncates in a non-partitioned step copy
      //
      if ( meta.truncateTable()
        && ( ( getCopy() == 0 && getUniqueStepNrAcrossSlaves() == 0 ) || !Utils.isEmpty( getPartitionID() ) ) ) {
        data.db.truncateTable( environmentSubstitute( meta.getSchemaName() ), environmentSubstitute( meta
          .getTableName() ) );

      }
    }
  }

  public void dispose( StepMetaInterface smi, StepDataInterface sdi ) {
    meta = (TableOutputMeta) smi;
    data = (TableOutputData) sdi;

    if ( data.db != null ) {
      try {
        for ( String schemaTable : data.preparedStatements.keySet() ) {
          // Get a commit counter per prepared statement to keep track of separate tables, etc.
          //
          Integer batchCounter = data.commitCounterMap.get( schemaTable );
          if ( batchCounter == null ) {
            batchCounter = 0;
          }

          PreparedStatement insertStatement = data.preparedStatements.get( schemaTable );

          data.db.emptyAndCommit( insertStatement, data.batchMode, batchCounter );
        }
        for ( int i = 0; i < data.batchBuffer.size(); i++ ) {
          Object[] row = data.batchBuffer.get( i );
          putRow( data.outputRowMeta, row );
          incrementLinesOutput();
        }
        // Clear the buffer
        data.batchBuffer.clear();
      } catch ( KettleDatabaseBatchException be ) {
        if ( getStepMeta().isDoingErrorHandling() ) {
          // Right at the back we are experiencing a batch commit problem...
          // OK, we have the numbers...
          try {
            processBatchException( be.toString(), be.getUpdateCounts(), be.getExceptionsList() );
          } catch ( KettleException e ) {
            logError( "Unexpected error processing batch error", e );
            setErrors( 1 );
            stopAll();
          }
        } else {
          logError( "Unexpected batch update error committing the database connection.", be );
          setErrors( 1 );
          stopAll();
        }
      } catch ( Exception dbe ) {
        logError( "Unexpected error committing the database connection.", dbe );
        logError( Const.getStackTracker( dbe ) );
        setErrors( 1 );
        stopAll();
      } finally {
        setOutputDone();

        if ( getErrors() > 0 ) {
          try {
            data.db.rollback();
          } catch ( KettleDatabaseException e ) {
            logError( "Unexpected error rolling back the database connection.", e );
          }
        }
      }
      super.dispose( smi, sdi );
    }
  }

  @Override
  public JSONObject doAction( String fieldName, StepMetaInterface stepMetaInterface, TransMeta transMeta,
                              Trans trans, Map<String, String> queryParamToValues ) {
    JSONObject response = new JSONObject();
    try {
      Method actionMethod = TableOutput.class.getDeclaredMethod( fieldName + "Action", Map.class );
      this.setStepMetaInterface( stepMetaInterface );
      response = (JSONObject) actionMethod.invoke( this, queryParamToValues );

    } catch ( NoSuchMethodException | InvocationTargetException | IllegalAccessException e ) {
      log.logError( e.getMessage() );
      response.put( StepInterface.ACTION_STATUS, StepInterface.FAILURE_METHOD_NOT_RESPONSE );
    }
    return response;
  }

  @SuppressWarnings( "java:S1144" ) // Using reflection this method is being invoked
  private JSONObject getSQLAction( Map<String, String> queryParams ) {
    JSONObject response = new JSONObject();
    response.put( StepInterface.ACTION_STATUS, StepInterface.FAILURE_RESPONSE );
    try {
      SQLStatement sql = sql( queryParams.get( "stepName" ), queryParams.get( "connection" ) );
      if ( Objects.nonNull( sql ) ) {
        if ( !sql.hasError() ) {
          if ( sql.hasSQL() ) {
            response.put( StepInterface.ACTION_STATUS, StepInterface.SUCCESS_RESPONSE );
            response.put( "sqlString", sql.getSQL() );
          } else {
            response.put( "details", BaseMessages.getString( PKG, "TableOutput.NoSQL.DialogMessage" ) );
          }
        } else {
          response.put( "details", sql.getError() );
        }
      } else {
        response.put( "details", BaseMessages.getString( PKG, "TableOutput.NoSQL.EmptyCSVFields" ) );
      }

    } catch ( KettleStepException e ) {
      log.logError( e.getMessage() );
      response.put( StepInterface.ACTION_STATUS, StepInterface.FAILURE_METHOD_NOT_RESPONSE );
      response.put( "details", e.getMessage() );
    }
    return response;
  }

  public SQLStatement sql( String stepName, String connection ) throws KettleStepException {

    TableOutputMeta info = (TableOutputMeta) getStepMetaInterface();
    info.setDatabaseMeta( getTransMeta().findDatabase( connection ) );

    RowMetaInterface prev = getTransMeta().getPrevStepFields( stepName );
    if ( info.isTableNameInField() && !info.isTableNameInTable() && info.getTableNameField().length() > 0 ) {
      int idx = prev.indexOfValue( info.getTableNameField() );
      if ( idx >= 0 ) {
        prev.removeValueMeta( idx );
      }
    }
    StepMeta stepMeta = getTransMeta().findStep( stepName );

    if ( info.specifyFields() ) {
      // Only use the fields that were specified.
      RowMetaInterface prevNew = new RowMeta();

      for ( int i = 0; i < info.getFieldDatabase().length; i++ ) {
        ValueMetaInterface insValue = prev.searchValueMeta( info.getFieldStream()[ i ] );
        if ( insValue != null ) {
          ValueMetaInterface insertValue = insValue.clone();
          insertValue.setName( info.getFieldDatabase()[ i ] );
          prevNew.addValueMeta( insertValue );
        } else {
          throw new KettleStepException( BaseMessages.getString(
            PKG, "TableOutputDialog.FailedToFindField.Message", info.getFieldStream()[ i ] ) );
        }
      }
      prev = prevNew;
    }

    boolean autoInc = false;
    String pk = null;

    // Add the auto-increment field too if any is present.
    //
    if ( info.isReturningGeneratedKeys() && !Utils.isEmpty( info.getGeneratedKeyField() ) ) {
      ValueMetaInterface valueMeta = new ValueMetaInteger( info.getGeneratedKeyField() );
      valueMeta.setLength( 15 );
      prev.addValueMeta( 0, valueMeta );
      autoInc = true;
      pk = info.getGeneratedKeyField();
    }

    if ( isValidRowMeta( prev ) ) {
      SQLStatement sql = info.getSQLStatements( getTransMeta(), stepMeta, prev, pk, autoInc, pk );
      return sql;
    } else {
      return null;
    }

  }

  private static boolean isValidRowMeta( RowMetaInterface rowMeta ) {
    for ( ValueMetaInterface value : rowMeta.getValueMetaList() ) {
      String name = value.getName();
      if ( name == null || name.isEmpty() ) {
        return false;
      }
    }
    return true;
  }

  @SuppressWarnings( "java:S1144" ) // Using reflection this method is being invoked
  private JSONObject getSchemaAction( Map<String, String> queryParams ) {
    JSONObject response = new JSONObject();
    response.put( StepInterface.ACTION_STATUS, StepInterface.FAILURE_RESPONSE );
    try {
      String[] schemas = getSchemaNames( queryParams.get( "connection" ) );
      JSONArray schemaNames = new JSONArray();
      for ( String schema : schemas ) {
        schemaNames.add( schema );
      }
      response.put( "schemaNames", schemaNames );
      response.put( StepInterface.ACTION_STATUS, StepInterface.SUCCESS_RESPONSE );
    } catch ( KettleDatabaseException e ) {
      log.logError( e.getMessage() );
    }
    return response;
  }

  public String[] getSchemaNames( String dbname ) throws KettleDatabaseException {
    DatabaseMeta databaseMeta = getTransMeta().findDatabase( dbname );
    if ( databaseMeta != null ) {
      LoggingObjectInterface loggingObject = new SimpleLoggingObject(
        "Table Output Step", LoggingObjectType.STEP, null );
      Database database = new Database( loggingObject, databaseMeta );
      try {
        database.connect();
        return Const.sortStrings( database.getSchemas() );
      } finally {
        database.disconnect();
      }
    }
    return new String[ 0 ];
  }

  @SuppressWarnings( "java:S1144" ) // Using reflection this method is being invoked
  private JSONObject getExecAction( Map<String, String> queryParams ) {
    JSONObject response = new JSONObject();
    String connectionName = queryParams.get( "connection" );
    String sqlScript = queryParams.get( "sqlScript" );
    TableOutputSQLDTO outputSQLDTO = exec( connectionName, sqlScript );
    if ( Objects.nonNull( outputSQLDTO.getBufferRowMeta() ) ) {
      response = generateSQLResultsJSON( outputSQLDTO );
    }
    response.put( "isError", outputSQLDTO.isError() );
    response.put( "message", outputSQLDTO.message );
    response.put( StepInterface.ACTION_STATUS, StepInterface.SUCCESS_RESPONSE );
    return response;
  }

  private TableOutputSQLDTO exec( String connectionName, String sqlScript ) {

    DatabaseMeta ci = getTransMeta().findDatabase( connectionName );
    TableOutputMeta info = (TableOutputMeta) getStepMetaInterface();
    info.setDatabaseMeta( ci );
    DatabaseMeta connection = ci;
    if ( ci == null ) {
      return null;
    }
    StringBuilder message = new StringBuilder();
    TableOutputSQLDTO tableOutputSQLDTO = new TableOutputSQLDTO();
    LoggingObjectInterface loggingObject = new SimpleLoggingObject( "Table Output Step", LoggingObjectType.STEP, null );
    Database db = new Database( loggingObject, ci );
    boolean first = true;
    PartitionDatabaseMeta[] partitioningInformation = ci.getPartitioningInformation();
    for ( int partitionNr = 0; first
      || ( partitioningInformation != null && partitionNr < partitioningInformation.length ); partitionNr++ ) {
      first = false;
      String partitionId = null;
      if ( partitioningInformation != null && partitioningInformation.length > 0 ) {
        partitionId = partitioningInformation[ partitionNr ].getPartitionId();
      }
      try {
        db.connect( partitionId );
        List<SqlScriptStatement> statements = ci.getDatabaseInterface().getSqlScriptStatements( sqlScript + Const.CR );
        int nrstats = 0;
        for ( SqlScriptStatement sql : statements ) {
          if ( sql.isQuery() ) {
            // A Query
            log.logDetailed( "launch SELECT statement: " + Const.CR + sql );
            nrstats++;
            tableOutputSQLDTO.setQuery( true );
            try {
              List<Object[]> rows = db.getRows( sql.getStatement(), 1000 );
              RowMetaInterface rowMeta = db.getReturnRowMeta();
              if ( rows.size() > 0 ) {
                tableOutputSQLDTO.setBufferRowData( rows );
                tableOutputSQLDTO.setBufferRowMeta( rowMeta );
                return tableOutputSQLDTO;
              }
            } catch ( KettleDatabaseException dbe ) {
              tableOutputSQLDTO.setMessage( "An error occured while executing the following sql : " + sql );
            }
          } else {
            log.logDetailed( "launch DDL statement: " + Const.CR + sql );
            // A DDL statement
            nrstats++;
            int startLogLine = KettleLogStore.getLastBufferLineNr();
            try {
              log.logDetailed( "Executing SQL: " + Const.CR + sql );
              db.execStatement( sql.getStatement() );
              // Clear the database cache, in case we're using one...
              DBCache dbcache = getTransMeta().getDbCache();
              if ( dbcache != null ) {
                dbcache.clear( ci.getName() );
              }
            } catch ( Exception dbe ) {
              tableOutputSQLDTO.setError( true );
              tableOutputSQLDTO.setMessage( "Error while executing : " + sql );
            } finally {
              int endLogLine = KettleLogStore.getLastBufferLineNr();
              sql.setLoggingText( KettleLogStore.getAppender().getLogBufferFromTo(
                db.getLogChannelId(), true, startLogLine, endLogLine ).toString() );
              sql.setComplete( true );
            }
          }
        }
      } catch ( KettleDatabaseException dbe ) {
        tableOutputSQLDTO.setError( true );
        tableOutputSQLDTO.setMessage(
          "Unable to connect to the database\\!\\nPlease check the connection setting for " + connectionName );
      } finally {
        db.disconnect();
      }
    }
    return tableOutputSQLDTO;
  }


  public JSONObject generateSQLResultsJSON( TableOutputSQLDTO metaData ) {
    JSONArray columnInfoArray = new JSONArray();
    for ( int i = 0; i < metaData.bufferRowMeta.size(); i++ ) {
      String columnName = metaData.bufferRowMeta.getValueMeta( i ).getName();
      columnInfoArray.add( columnName );
    }
    JSONArray rowsArray = new JSONArray();
    for ( int i = 0; i < metaData.bufferRowData.size(); i++ ) {
      Object[] row = metaData.bufferRowData.get( i );

      JSONArray dataArray = new JSONArray();
      int columnCount = Math.min( row.length, columnInfoArray.size() );
      for ( int j = 0; j < columnCount; j++ ) {
        Object data = row[ j ];
        dataArray.add( data != null ? data.toString() : null );
      }

      JSONObject rowObject = new JSONObject();
      rowObject.put( "data", dataArray );

      rowsArray.add( rowObject );
    }
    JSONObject stepJSON = new JSONObject();
    stepJSON.put( "columnInfo", columnInfoArray );
    stepJSON.put( "rows", rowsArray );

    return stepJSON;
  }

  @SuppressWarnings( "java:S1144" ) // Using reflection this method is being invoked
  private JSONObject getTableFieldAction( Map<String, String> queryParams ) {
    JSONObject response = new JSONObject();
    String connectionName = queryParams.get( "connection" );
    String schema = queryParams.get( "schema" );
    String table = queryParams.get( "table" );
    String[] columns = getTableFields( connectionName, schema, table );
    JSONArray columnsList = new JSONArray();
    for ( String column : columns ) {
      columnsList.add( column );
    }
    response.put( "columns", columnsList );
    response.put( "actionStatus", StepInterface.SUCCESS_RESPONSE );
    return response;
  }

  private String[] getTableFields( String connection, String schema, String table ) {
    DatabaseMeta databaseMeta = getTransMeta().findDatabase( connection );
    LoggingObjectInterface loggingObject = new SimpleLoggingObject(
      "Table Output Step", LoggingObjectType.STEP, null );
    Database db = new Database( loggingObject, databaseMeta );
    try {
      db.connect();
      RowMetaInterface r =
        db.getTableFieldsMeta( schema, table );
      if ( null != r ) {
        String[] fieldNames = r.getFieldNames();
        if ( null != fieldNames ) {
          return fieldNames;
        }
      }
    } catch ( Exception e ) {
      // ignore any errors here. drop downs will not be
      // filled, but no problem for the user
    } finally {
      try {
        if ( db != null ) {
          db.disconnect();
        }
      } catch ( Exception ignored ) {
        // ignore any errors here. Nothing we can do if
        // connection fails to close properly
        db = null;
      }
    }
    return null;
  }


  /**
   * Allows subclasses of TableOuput to get hold of the step meta
   *
   * @return
   */
  protected TableOutputMeta getMeta() {
    return meta;
  }

  /**
   * Allows subclasses of TableOutput to get hold of the data object
   *
   * @return
   */
  protected TableOutputData getData() {
    return data;
  }

  protected void setMeta( TableOutputMeta meta ) {
    this.meta = meta;
  }

  protected void setData( TableOutputData data ) {
    this.data = data;
  }
}
=======
/*! ******************************************************************************
 *
 * Pentaho
 *
 * Copyright (C) 2024 by Hitachi Vantara, LLC : http://www.pentaho.com
 *
 * Use of this software is governed by the Business Source License included
 * in the LICENSE.TXT file.
 *
 * Change Date: 2029-07-20
 ******************************************************************************/


package org.pentaho.di.trans.steps.tableoutput;

import org.pentaho.di.core.Const;
import org.pentaho.di.core.RowMetaAndData;
import org.pentaho.di.core.database.Database;
import org.pentaho.di.core.database.DatabaseInterface;
import org.pentaho.di.core.exception.KettleDatabaseBatchException;
import org.pentaho.di.core.exception.KettleDatabaseException;
import org.pentaho.di.core.exception.KettleException;
import org.pentaho.di.core.exception.KettleStepException;
import org.pentaho.di.core.row.RowDataUtil;
import org.pentaho.di.core.row.RowMeta;
import org.pentaho.di.core.row.RowMetaInterface;
import org.pentaho.di.core.row.ValueMetaInterface;
import org.pentaho.di.core.util.Utils;
import org.pentaho.di.i18n.BaseMessages;
import org.pentaho.di.trans.Trans;
import org.pentaho.di.trans.TransMeta;
import org.pentaho.di.trans.step.*;

import java.sql.PreparedStatement;
import java.sql.SQLException;
import java.text.SimpleDateFormat;
import java.util.Date;
import java.util.List;

/**
 * Writes rows to a database table.
 *
 * @author Matt Casters
 * @since 6-apr-2003
 */
public class TableOutput extends BaseDatabaseStep implements StepInterface {
  private static Class<?> PKG = TableOutputMeta.class; // for i18n purposes, needed by Translator2!!

  private TableOutputMeta meta;
  private TableOutputData data;

  public TableOutput( StepMeta stepMeta, StepDataInterface stepDataInterface, int copyNr, TransMeta transMeta,
    Trans trans ) {
    super( stepMeta, stepDataInterface, copyNr, transMeta, trans );
  }

  public boolean processRow( StepMetaInterface smi, StepDataInterface sdi ) throws KettleException {
    meta = (TableOutputMeta) smi;
    data = (TableOutputData) sdi;

    Object[] r = getRow(); // this also waits for a previous step to be finished.
    if ( r == null ) { // no more input to be expected...
      // truncate the table if there are no rows at all coming into this step
      if ( first && meta.truncateTable() ) {
        truncateTable();
      }
      return false;
    }

    if ( first ) {
      first = false;
      if ( meta.truncateTable() ) {
        truncateTable();
      }
      data.outputRowMeta = getInputRowMeta().clone();
      meta.getFields( data.outputRowMeta, getStepname(), null, null, this, repository, metaStore );

      if ( !meta.specifyFields() ) {
        // Just take the input row
        data.insertRowMeta = getInputRowMeta().clone();
      } else {

        data.insertRowMeta = new RowMeta();

        //
        // Cache the position of the compare fields in Row row
        //
        data.valuenrs = new int[meta.getFieldDatabase().length];
        for ( int i = 0; i < meta.getFieldDatabase().length; i++ ) {
          data.valuenrs[i] = getInputRowMeta().indexOfValue( meta.getFieldStream()[i] );
          if ( data.valuenrs[i] < 0 ) {
            throw new KettleStepException( BaseMessages.getString(
              PKG, "TableOutput.Exception.FieldRequired", meta.getFieldStream()[i] ) );
          }
        }

        for ( int i = 0; i < meta.getFieldDatabase().length; i++ ) {
          ValueMetaInterface insValue = getInputRowMeta().searchValueMeta( meta.getFieldStream()[i] );
          if ( insValue != null ) {
            ValueMetaInterface insertValue = insValue.clone();
            insertValue.setName( meta.getFieldDatabase()[i] );
            data.insertRowMeta.addValueMeta( insertValue );
          } else {
            throw new KettleStepException( BaseMessages.getString(
              PKG, "TableOutput.Exception.FailedToFindField", meta.getFieldStream()[i] ) );
          }
        }
      }
    }

    try {
      Object[] outputRowData = writeToTable( getInputRowMeta(), r );
      if ( outputRowData != null ) {
        putRow( data.outputRowMeta, outputRowData ); // in case we want it go further...
        incrementLinesOutput();
      }

      if ( checkFeedback( getLinesRead() ) ) {
        if ( log.isBasic() ) {
          logBasic( "linenr " + getLinesRead() );
        }
      }
    } catch ( KettleException e ) {
      logError( "Because of an error, this step can't continue: ", e );
      setErrors( 1 );
      stopAll();
      setOutputDone(); // signal end to receiver(s)
      return false;
    }

    return true;
  }

  protected Object[] writeToTable( RowMetaInterface rowMeta, Object[] r ) throws KettleException {

    if ( r == null ) { // Stop: last line or error encountered
      if ( log.isDetailed() ) {
        logDetailed( "Last line inserted: stop" );
      }
      return null;
    }

    PreparedStatement insertStatement = null;
    Object[] insertRowData;
    Object[] outputRowData = r;

    String tableName = null;

    boolean sendToErrorRow = false;
    String errorMessage = null;
    boolean rowIsSafe = false;
    int[] updateCounts = null;
    List<Exception> exceptionsList = null;
    boolean batchProblem = false;
    Object generatedKey = null;

    if ( meta.isTableNameInField() ) {
      // Cache the position of the table name field
      if ( data.indexOfTableNameField < 0 ) {
        String realTablename = environmentSubstitute( meta.getTableNameField() );
        data.indexOfTableNameField = rowMeta.indexOfValue( realTablename );
        if ( data.indexOfTableNameField < 0 ) {
          String message = "Unable to find table name field [" + realTablename + "] in input row";
          logError( message );
          throw new KettleStepException( message );
        }
        if ( !meta.isTableNameInTable() && !meta.specifyFields() ) {
          data.insertRowMeta.removeValueMeta( data.indexOfTableNameField );
        }
      }
      tableName = rowMeta.getString( r, data.indexOfTableNameField );
      if ( !meta.isTableNameInTable() && !meta.specifyFields() ) {
        // If the name of the table should not be inserted itself, remove the table name
        // from the input row data as well. This forcibly creates a copy of r
        //
        insertRowData = RowDataUtil.removeItem( rowMeta.cloneRow( r ), data.indexOfTableNameField );
      } else {
        insertRowData = r;
      }
    } else if ( meta.isPartitioningEnabled()
      && ( meta.isPartitioningDaily() || meta.isPartitioningMonthly() )
      && ( meta.getPartitioningField() != null && meta.getPartitioningField().length() > 0 ) ) {
      // Initialize some stuff!
      if ( data.indexOfPartitioningField < 0 ) {
        data.indexOfPartitioningField =
          rowMeta.indexOfValue( environmentSubstitute( meta.getPartitioningField() ) );
        if ( data.indexOfPartitioningField < 0 ) {
          throw new KettleStepException( "Unable to find field ["
            + meta.getPartitioningField() + "] in the input row!" );
        }

        if ( meta.isPartitioningDaily() ) {
          data.dateFormater = new SimpleDateFormat( "yyyyMMdd" );
        } else {
          data.dateFormater = new SimpleDateFormat( "yyyyMM" );
        }
      }

      ValueMetaInterface partitioningValue = rowMeta.getValueMeta( data.indexOfPartitioningField );
      if ( !partitioningValue.isDate() || r[data.indexOfPartitioningField] == null ) {
        throw new KettleStepException(
          "Sorry, the partitioning field needs to contain a data value and can't be empty!" );
      }

      Object partitioningValueData = rowMeta.getDate( r, data.indexOfPartitioningField );
      tableName =
        environmentSubstitute( meta.getTableName() )
          + "_" + data.dateFormater.format( (Date) partitioningValueData );
      insertRowData = r;
    } else {
      tableName = data.tableName;
      insertRowData = r;
    }

    if ( meta.specifyFields() ) {
      //
      // The values to insert are those in the fields sections
      //
      insertRowData = new Object[data.valuenrs.length];
      for ( int idx = 0; idx < data.valuenrs.length; idx++ ) {
        insertRowData[idx] = r[data.valuenrs[idx]];
      }
    }

    if ( Utils.isEmpty( tableName ) ) {
      throw new KettleStepException( "The tablename is not defined (empty)" );
    }

    insertStatement = data.preparedStatements.get( tableName );
    if ( insertStatement == null ) {
      String sql =
        data.db
          .getInsertStatement( environmentSubstitute( meta.getSchemaName() ), tableName, data.insertRowMeta );
      if ( log.isDetailed() ) {
        logDetailed( "Prepared statement : " + sql );
      }
      insertStatement = data.db.prepareSQL( sql, meta.isReturningGeneratedKeys() );
      data.preparedStatements.put( tableName, insertStatement );
    }

    try {
      // For PG & GP, we add a savepoint before the row.
      // Then revert to the savepoint afterwards... (not a transaction, so hopefully still fast)
      //
      if ( data.useSafePoints ) {
        data.savepoint = data.db.setSavepoint();
      }
      data.db.setValues( data.insertRowMeta, insertRowData, insertStatement );
      data.db.insertRow( insertStatement, data.batchMode, false ); // false: no commit, it is handled in this step differently
      if ( isRowLevel() ) {
        logRowlevel( "Written row: " + data.insertRowMeta.getString( insertRowData ) );
      }

      // Get a commit counter per prepared statement to keep track of separate tables, etc.
      //
      Integer commitCounter = data.commitCounterMap.get( tableName );
      if ( commitCounter == null ) {
        commitCounter = Integer.valueOf( 1 );
      } else {
        commitCounter++;
      }
      data.commitCounterMap.put( tableName, Integer.valueOf( commitCounter.intValue() ) );

      // Release the savepoint if needed
      //
      if ( data.useSafePoints ) {
        if ( data.releaseSavepoint ) {
          data.db.releaseSavepoint( data.savepoint );
        }
      }

      // Perform a commit if needed
      //

      if ( ( data.commitSize > 0 ) && ( ( commitCounter % data.commitSize ) == 0 ) ) {
        if ( data.db.getUseBatchInsert( data.batchMode ) ) {
          try {
            insertStatement.executeBatch();
            data.db.commit();
            insertStatement.clearBatch();
          } catch ( SQLException ex ) {
            throw Database.createKettleDatabaseBatchException( "Error updating batch", ex );
          } catch ( Exception ex ) {
            throw new KettleDatabaseException( "Unexpected error inserting row", ex );
          }
        } else {
          // insertRow normal commit
          data.db.commit();
        }
        // Clear the batch/commit counter...
        //
        data.commitCounterMap.put( tableName, Integer.valueOf( 0 ) );
        rowIsSafe = true;
      } else {
        rowIsSafe = false;
      }

      // See if we need to get back the keys as well...
      if ( meta.isReturningGeneratedKeys() ) {
        RowMetaAndData extraKeys = data.db.getGeneratedKeys( insertStatement );

        if ( extraKeys.getRowMeta().size() > 0 ) {
          // Send out the good word!
          // Only 1 key at the moment. (should be enough for now :-)
          generatedKey = extraKeys.getRowMeta().getInteger( extraKeys.getData(), 0 );
        } else {
          // we have to throw something here, else we don't know what the
          // type is of the returned key(s) and we would violate our own rule
          // that a hop should always contain rows of the same type.
          throw new KettleStepException( "No generated keys while \"return generated keys\" is active!" );
        }
      }
    } catch ( KettleDatabaseBatchException be ) {
      errorMessage = be.toString();
      batchProblem = true;
      sendToErrorRow = true;
      updateCounts = be.getUpdateCounts();
      exceptionsList = be.getExceptionsList();

      if ( getStepMeta().isDoingErrorHandling() ) {
        data.db.clearBatch( insertStatement );
        data.db.commit( true );
      } else {
        data.db.clearBatch( insertStatement );
        data.db.rollback();
        StringBuilder msg = new StringBuilder( "Error batch inserting rows into table [" + tableName + "]." );
        msg.append( Const.CR );
        msg.append( "Errors encountered (first 10):" ).append( Const.CR );
        for ( int x = 0; x < be.getExceptionsList().size() && x < 10; x++ ) {
          Exception exception = be.getExceptionsList().get( x );
          if ( exception.getMessage() != null ) {
            msg.append( exception.getMessage() ).append( Const.CR );
          }
        }
        throw new KettleException( msg.toString(), be );
      }
    } catch ( KettleDatabaseException dbe ) {
      if ( getStepMeta().isDoingErrorHandling() ) {
        if ( isRowLevel() ) {
          logRowlevel( "Written row to error handling : " + getInputRowMeta().getString( r ) );
        }

        if ( data.useSafePoints ) {
          data.db.rollback( data.savepoint );
          if ( data.releaseSavepoint ) {
            data.db.releaseSavepoint( data.savepoint );
          }
          // data.db.commit(true); // force a commit on the connection too.
        }

        sendToErrorRow = true;
        errorMessage = dbe.toString();
      } else {
        if ( meta.ignoreErrors() ) {
          if ( data.warnings < 20 ) {
            if ( log.isBasic() ) {
              logBasic( "WARNING: Couldn't insert row into table: "
                + rowMeta.getString( r ) + Const.CR + dbe.getMessage() );
            }
          } else if ( data.warnings == 20 ) {
            if ( log.isBasic() ) {
              logBasic( "FINAL WARNING (no more then 20 displayed): Couldn't insert row into table: "
                + rowMeta.getString( r ) + Const.CR + dbe.getMessage() );
            }
          }
          data.warnings++;
        } else {
          setErrors( getErrors() + 1 );
          data.db.rollback();
          throw new KettleException( "Error inserting row into table ["
            + tableName + "] with values: " + rowMeta.getString( r ), dbe );
        }
      }
    }

    // We need to add a key
    if ( generatedKey != null ) {
      outputRowData = RowDataUtil.addValueData( outputRowData, rowMeta.size(), generatedKey );
    }

    if ( data.batchMode ) {
      if ( sendToErrorRow ) {
        if ( batchProblem ) {
          data.batchBuffer.add( outputRowData );
          outputRowData = null;

          processBatchException( errorMessage, updateCounts, exceptionsList );
        } else {
          // Simply add this row to the error row
          putError( rowMeta, r, 1L, errorMessage, null, "TOP001" );
          outputRowData = null;
        }
      } else {
        data.batchBuffer.add( outputRowData );
        outputRowData = null;

        if ( rowIsSafe ) { // A commit was done and the rows are all safe (no error)
          for ( int i = 0; i < data.batchBuffer.size(); i++ ) {
            Object[] row = data.batchBuffer.get( i );
            putRow( data.outputRowMeta, row );
            incrementLinesOutput();
          }
          // Clear the buffer
          data.batchBuffer.clear();
        }
      }
    } else {
      if ( sendToErrorRow ) {
        putError( rowMeta, r, 1, errorMessage, null, "TOP001" );
        outputRowData = null;
      }
    }

    return outputRowData;
  }

  public boolean isRowLevel() {
    return log.isRowLevel();
  }

  private void processBatchException( String errorMessage, int[] updateCounts, List<Exception> exceptionsList ) throws KettleException {
    // There was an error with the commit
    // We should put all the failing rows out there...
    //
    if ( updateCounts != null ) {
      int errNr = 0;
      for ( int i = 0; i < updateCounts.length; i++ ) {
        Object[] row = data.batchBuffer.get( i );
        if ( updateCounts[i] > 0 ) {
          // send the error foward
          putRow( data.outputRowMeta, row );
          incrementLinesOutput();
        } else {
          String exMessage = errorMessage;
          if ( errNr < exceptionsList.size() ) {
            SQLException se = (SQLException) exceptionsList.get( errNr );
            errNr++;
            exMessage = se.toString();
          }
          putError( data.outputRowMeta, row, 1L, exMessage, null, "TOP0002" );
        }
      }
    } else {
      // If we don't have update counts, it probably means the DB doesn't support it.
      // In this case we don't have a choice but to consider all inserted rows to be error rows.
      //
      for ( int i = 0; i < data.batchBuffer.size(); i++ ) {
        Object[] row = data.batchBuffer.get( i );
        putError( data.outputRowMeta, row, 1L, errorMessage, null, "TOP0003" );
      }
    }

    // Clear the buffer afterwards...
    data.batchBuffer.clear();
  }

  public boolean init( StepMetaInterface smi, StepDataInterface sdi ) {
    meta = (TableOutputMeta) smi;
    data = (TableOutputData) sdi;

    if ( super.init( smi, sdi ) ) {
      try {
        data.commitSize = Integer.parseInt( environmentSubstitute( meta.getCommitSize() ) );

        data.databaseMeta = meta.getDatabaseMeta();
        DatabaseInterface dbInterface = data.databaseMeta.getDatabaseInterface();

        // Batch updates are not supported on PostgreSQL (and look-a-likes)
        // together with error handling (PDI-366).
        // For these situations we can use savepoints to help out.
        data.useSafePoints =
          data.databaseMeta.getDatabaseInterface().useSafePoints() && getStepMeta().isDoingErrorHandling();

        // Get the boolean that indicates whether or not we can/should release
        // savepoints during data load.
        data.releaseSavepoint = dbInterface.releaseSavepoint();

        // Disable batch mode in case
        // - we use an unlimited commit size
        // - if we need to pick up auto-generated keys
        // - if you are running the transformation as a single database transaction (unique connections)
        // - if we are reverting to save-points
        data.batchMode =
          meta.useBatchUpdate()
            && data.commitSize > 0 && !meta.isReturningGeneratedKeys()
            && !getTransMeta().isUsingUniqueConnections() && !data.useSafePoints;

        // Per PDI-6211 : give a warning that batch mode operation in combination with step error handling can lead to
        // incorrectly processed rows.
        if ( getStepMeta().isDoingErrorHandling() && !dbInterface.supportsErrorHandlingOnBatchUpdates() ) {
          log.logMinimal( BaseMessages.getString(
            PKG, "TableOutput.Warning.ErrorHandlingIsNotFullySupportedWithBatchProcessing" ) );
        }

        if ( !dbInterface.supportsStandardTableOutput() ) {
          throw new KettleException( dbInterface.getUnsupportedTableOutputMessage() );
        }

        if ( log.isBasic() ) {
          logBasic( "Connected to database [" + meta.getDatabaseMeta() + "] (commit=" + data.commitSize + ")" );
        }

        // Postpone commit as long as possible. PDI-2091
        if ( data.commitSize == 0 ) {
          data.commitSize = Integer.MAX_VALUE;
        }
        data.db.setCommitSize( data.commitSize );

        if ( !meta.isPartitioningEnabled() && !meta.isTableNameInField() ) {
          data.tableName = environmentSubstitute( meta.getTableName() );
        }

        return true;
      } catch ( KettleException e ) {
        logError( "An error occurred intialising this step: " + e.getMessage() );
        stopAll();
        setErrors( 1 );
      }
    }
    return false;
  }

  @Override
  protected Class<?> getPKG() {
    return PKG;
  }

  void truncateTable() throws KettleDatabaseException {
    if ( !meta.isPartitioningEnabled() && !meta.isTableNameInField() ) {
      // Only the first one truncates in a non-partitioned step copy
      //
      if ( meta.truncateTable()
        && ( ( getCopy() == 0 && getUniqueStepNrAcrossSlaves() == 0 ) || !Utils.isEmpty( getPartitionID() ) ) ) {
        data.db.truncateTable( environmentSubstitute( meta.getSchemaName() ), environmentSubstitute( meta
          .getTableName() ) );

      }
    }
  }

  public void dispose( StepMetaInterface smi, StepDataInterface sdi ) {
    meta = (TableOutputMeta) smi;
    data = (TableOutputData) sdi;

    if ( data.db != null ) {
      try {
        for ( String schemaTable : data.preparedStatements.keySet() ) {
          // Get a commit counter per prepared statement to keep track of separate tables, etc.
          //
          Integer batchCounter = data.commitCounterMap.get( schemaTable );
          if ( batchCounter == null ) {
            batchCounter = 0;
          }

          PreparedStatement insertStatement = data.preparedStatements.get( schemaTable );

          data.db.emptyAndCommit( insertStatement, data.batchMode, batchCounter );
        }
        for ( int i = 0; i < data.batchBuffer.size(); i++ ) {
          Object[] row = data.batchBuffer.get( i );
          putRow( data.outputRowMeta, row );
          incrementLinesOutput();
        }
        // Clear the buffer
        data.batchBuffer.clear();
      } catch ( KettleDatabaseBatchException be ) {
        if ( getStepMeta().isDoingErrorHandling() ) {
          // Right at the back we are experiencing a batch commit problem...
          // OK, we have the numbers...
          try {
            processBatchException( be.toString(), be.getUpdateCounts(), be.getExceptionsList() );
          } catch ( KettleException e ) {
            logError( "Unexpected error processing batch error", e );
            setErrors( 1 );
            stopAll();
          }
        } else {
          logError( "Unexpected batch update error committing the database connection.", be );
          setErrors( 1 );
          stopAll();
        }
      } catch ( Exception dbe ) {
        logError( "Unexpected error committing the database connection.", dbe );
        logError( Const.getStackTracker( dbe ) );
        setErrors( 1 );
        stopAll();
      } finally {
        setOutputDone();

        if ( getErrors() > 0 ) {
          try {
            data.db.rollback();
          } catch ( KettleDatabaseException e ) {
            logError( "Unexpected error rolling back the database connection.", e );
          }
        }
      }
      super.dispose( smi, sdi );
    }
  }

  /**
   * Allows subclasses of TableOuput to get hold of the step meta
   *
   * @return
   */
  protected TableOutputMeta getMeta() {
    return meta;
  }

  /**
   * Allows subclasses of TableOutput to get hold of the data object
   *
   * @return
   */
  protected TableOutputData getData() {
    return data;
  }

  protected void setMeta( TableOutputMeta meta ) {
    this.meta = meta;
  }

  protected void setData( TableOutputData data ) {
    this.data = data;
  }
}
>>>>>>> 8ece3906
<|MERGE_RESOLUTION|>--- conflicted
+++ resolved
@@ -1,1597 +1,958 @@
-<<<<<<< HEAD
-/*! ******************************************************************************
- *
- * Pentaho Data Integration
- *
- * Copyright (C) 2002-2024 by Hitachi Vantara : http://www.pentaho.com
- *
- *******************************************************************************
- *
- * Licensed under the Apache License, Version 2.0 (the "License");
- * you may not use this file except in compliance with
- * the License. You may obtain a copy of the License at
- *
- *    http://www.apache.org/licenses/LICENSE-2.0
- *
- * Unless required by applicable law or agreed to in writing, software
- * distributed under the License is distributed on an "AS IS" BASIS,
- * WITHOUT WARRANTIES OR CONDITIONS OF ANY KIND, either express or implied.
- * See the License for the specific language governing permissions and
- * limitations under the License.
- *
- ******************************************************************************/
-
-package org.pentaho.di.trans.steps.tableoutput;
-
-import org.json.simple.JSONArray;
-import org.json.simple.JSONObject;
-import org.pentaho.di.core.Const;
-import org.pentaho.di.core.DBCache;
-import org.pentaho.di.core.RowMetaAndData;
-import org.pentaho.di.core.SQLStatement;
-import org.pentaho.di.core.database.Database;
-import org.pentaho.di.core.database.DatabaseInterface;
-import org.pentaho.di.core.database.DatabaseMeta;
-import org.pentaho.di.core.database.PartitionDatabaseMeta;
-import org.pentaho.di.core.database.SqlScriptStatement;
-import org.pentaho.di.core.exception.KettleDatabaseBatchException;
-import org.pentaho.di.core.exception.KettleDatabaseException;
-import org.pentaho.di.core.exception.KettleException;
-import org.pentaho.di.core.exception.KettleStepException;
-import org.pentaho.di.core.logging.KettleLogStore;
-import org.pentaho.di.core.logging.LoggingObjectInterface;
-import org.pentaho.di.core.logging.LoggingObjectType;
-import org.pentaho.di.core.logging.SimpleLoggingObject;
-import org.pentaho.di.core.row.RowDataUtil;
-import org.pentaho.di.core.row.RowMeta;
-import org.pentaho.di.core.row.RowMetaInterface;
-import org.pentaho.di.core.row.ValueMetaInterface;
-import org.pentaho.di.core.row.value.ValueMetaInteger;
-import org.pentaho.di.core.util.Utils;
-import org.pentaho.di.i18n.BaseMessages;
-import org.pentaho.di.trans.Trans;
-import org.pentaho.di.trans.TransMeta;
-import org.pentaho.di.trans.step.*;
-
-import java.lang.reflect.InvocationTargetException;
-import java.lang.reflect.Method;
-import java.sql.PreparedStatement;
-import java.sql.SQLException;
-import java.text.SimpleDateFormat;
-import java.util.Date;
-import java.util.List;
-import java.util.Map;
-import java.util.Objects;
-
-/**
- * Writes rows to a database table.
- *
- * @author Matt Casters
- * @since 6-apr-2003
- */
-public class TableOutput extends BaseDatabaseStep implements StepInterface {
-  private static Class<?> PKG = TableOutputMeta.class; // for i18n purposes, needed by Translator2!!
-
-  private TableOutputMeta meta;
-  private TableOutputData data;
-
-  public TableOutput( StepMeta stepMeta, StepDataInterface stepDataInterface, int copyNr, TransMeta transMeta,
-    Trans trans ) {
-    super( stepMeta, stepDataInterface, copyNr, transMeta, trans );
-  }
-
-  public boolean processRow( StepMetaInterface smi, StepDataInterface sdi ) throws KettleException {
-    meta = (TableOutputMeta) smi;
-    data = (TableOutputData) sdi;
-
-    Object[] r = getRow(); // this also waits for a previous step to be finished.
-    if ( r == null ) { // no more input to be expected...
-      // truncate the table if there are no rows at all coming into this step
-      if ( first && meta.truncateTable() ) {
-        truncateTable();
-      }
-      return false;
-    }
-
-    if ( first ) {
-      first = false;
-      if ( meta.truncateTable() ) {
-        truncateTable();
-      }
-      data.outputRowMeta = getInputRowMeta().clone();
-      meta.getFields( data.outputRowMeta, getStepname(), null, null, this, repository, metaStore );
-
-      if ( !meta.specifyFields() ) {
-        // Just take the input row
-        data.insertRowMeta = getInputRowMeta().clone();
-      } else {
-
-        data.insertRowMeta = new RowMeta();
-
-        //
-        // Cache the position of the compare fields in Row row
-        //
-        data.valuenrs = new int[meta.getFieldDatabase().length];
-        for ( int i = 0; i < meta.getFieldDatabase().length; i++ ) {
-          data.valuenrs[i] = getInputRowMeta().indexOfValue( meta.getFieldStream()[i] );
-          if ( data.valuenrs[i] < 0 ) {
-            throw new KettleStepException( BaseMessages.getString(
-              PKG, "TableOutput.Exception.FieldRequired", meta.getFieldStream()[i] ) );
-          }
-        }
-
-        for ( int i = 0; i < meta.getFieldDatabase().length; i++ ) {
-          ValueMetaInterface insValue = getInputRowMeta().searchValueMeta( meta.getFieldStream()[i] );
-          if ( insValue != null ) {
-            ValueMetaInterface insertValue = insValue.clone();
-            insertValue.setName( meta.getFieldDatabase()[i] );
-            data.insertRowMeta.addValueMeta( insertValue );
-          } else {
-            throw new KettleStepException( BaseMessages.getString(
-              PKG, "TableOutput.Exception.FailedToFindField", meta.getFieldStream()[i] ) );
-          }
-        }
-      }
-    }
-
-    try {
-      Object[] outputRowData = writeToTable( getInputRowMeta(), r );
-      if ( outputRowData != null ) {
-        putRow( data.outputRowMeta, outputRowData ); // in case we want it go further...
-        incrementLinesOutput();
-      }
-
-      if ( checkFeedback( getLinesRead() ) ) {
-        if ( log.isBasic() ) {
-          logBasic( "linenr " + getLinesRead() );
-        }
-      }
-    } catch ( KettleException e ) {
-      logError( "Because of an error, this step can't continue: ", e );
-      setErrors( 1 );
-      stopAll();
-      setOutputDone(); // signal end to receiver(s)
-      return false;
-    }
-
-    return true;
-  }
-
-  protected Object[] writeToTable( RowMetaInterface rowMeta, Object[] r ) throws KettleException {
-
-    if ( r == null ) { // Stop: last line or error encountered
-      if ( log.isDetailed() ) {
-        logDetailed( "Last line inserted: stop" );
-      }
-      return null;
-    }
-
-    PreparedStatement insertStatement = null;
-    Object[] insertRowData;
-    Object[] outputRowData = r;
-
-    String tableName = null;
-
-    boolean sendToErrorRow = false;
-    String errorMessage = null;
-    boolean rowIsSafe = false;
-    int[] updateCounts = null;
-    List<Exception> exceptionsList = null;
-    boolean batchProblem = false;
-    Object generatedKey = null;
-
-    if ( meta.isTableNameInField() ) {
-      // Cache the position of the table name field
-      if ( data.indexOfTableNameField < 0 ) {
-        String realTablename = environmentSubstitute( meta.getTableNameField() );
-        data.indexOfTableNameField = rowMeta.indexOfValue( realTablename );
-        if ( data.indexOfTableNameField < 0 ) {
-          String message = "Unable to find table name field [" + realTablename + "] in input row";
-          logError( message );
-          throw new KettleStepException( message );
-        }
-        if ( !meta.isTableNameInTable() && !meta.specifyFields() ) {
-          data.insertRowMeta.removeValueMeta( data.indexOfTableNameField );
-        }
-      }
-      tableName = rowMeta.getString( r, data.indexOfTableNameField );
-      if ( !meta.isTableNameInTable() && !meta.specifyFields() ) {
-        // If the name of the table should not be inserted itself, remove the table name
-        // from the input row data as well. This forcibly creates a copy of r
-        //
-        insertRowData = RowDataUtil.removeItem( rowMeta.cloneRow( r ), data.indexOfTableNameField );
-      } else {
-        insertRowData = r;
-      }
-    } else if ( meta.isPartitioningEnabled()
-      && ( meta.isPartitioningDaily() || meta.isPartitioningMonthly() )
-      && ( meta.getPartitioningField() != null && meta.getPartitioningField().length() > 0 ) ) {
-      // Initialize some stuff!
-      if ( data.indexOfPartitioningField < 0 ) {
-        data.indexOfPartitioningField =
-          rowMeta.indexOfValue( environmentSubstitute( meta.getPartitioningField() ) );
-        if ( data.indexOfPartitioningField < 0 ) {
-          throw new KettleStepException( "Unable to find field ["
-            + meta.getPartitioningField() + "] in the input row!" );
-        }
-
-        if ( meta.isPartitioningDaily() ) {
-          data.dateFormater = new SimpleDateFormat( "yyyyMMdd" );
-        } else {
-          data.dateFormater = new SimpleDateFormat( "yyyyMM" );
-        }
-      }
-
-      ValueMetaInterface partitioningValue = rowMeta.getValueMeta( data.indexOfPartitioningField );
-      if ( !partitioningValue.isDate() || r[data.indexOfPartitioningField] == null ) {
-        throw new KettleStepException(
-          "Sorry, the partitioning field needs to contain a data value and can't be empty!" );
-      }
-
-      Object partitioningValueData = rowMeta.getDate( r, data.indexOfPartitioningField );
-      tableName =
-        environmentSubstitute( meta.getTableName() )
-          + "_" + data.dateFormater.format( (Date) partitioningValueData );
-      insertRowData = r;
-    } else {
-      tableName = data.tableName;
-      insertRowData = r;
-    }
-
-    if ( meta.specifyFields() ) {
-      //
-      // The values to insert are those in the fields sections
-      //
-      insertRowData = new Object[data.valuenrs.length];
-      for ( int idx = 0; idx < data.valuenrs.length; idx++ ) {
-        insertRowData[idx] = r[data.valuenrs[idx]];
-      }
-    }
-
-    if ( Utils.isEmpty( tableName ) ) {
-      throw new KettleStepException( "The tablename is not defined (empty)" );
-    }
-
-    insertStatement = data.preparedStatements.get( tableName );
-    if ( insertStatement == null ) {
-      String sql =
-        data.db
-          .getInsertStatement( environmentSubstitute( meta.getSchemaName() ), tableName, data.insertRowMeta );
-      if ( log.isDetailed() ) {
-        logDetailed( "Prepared statement : " + sql );
-      }
-      insertStatement = data.db.prepareSQL( sql, meta.isReturningGeneratedKeys() );
-      data.preparedStatements.put( tableName, insertStatement );
-    }
-
-    try {
-      // For PG & GP, we add a savepoint before the row.
-      // Then revert to the savepoint afterwards... (not a transaction, so hopefully still fast)
-      //
-      if ( data.useSafePoints ) {
-        data.savepoint = data.db.setSavepoint();
-      }
-      data.db.setValues( data.insertRowMeta, insertRowData, insertStatement );
-      data.db.insertRow( insertStatement, data.batchMode, false ); // false: no commit, it is handled in this step differently
-      if ( isRowLevel() ) {
-        logRowlevel( "Written row: " + data.insertRowMeta.getString( insertRowData ) );
-      }
-
-      // Get a commit counter per prepared statement to keep track of separate tables, etc.
-      //
-      Integer commitCounter = data.commitCounterMap.get( tableName );
-      if ( commitCounter == null ) {
-        commitCounter = Integer.valueOf( 1 );
-      } else {
-        commitCounter++;
-      }
-      data.commitCounterMap.put( tableName, Integer.valueOf( commitCounter.intValue() ) );
-
-      // Release the savepoint if needed
-      //
-      if ( data.useSafePoints ) {
-        if ( data.releaseSavepoint ) {
-          data.db.releaseSavepoint( data.savepoint );
-        }
-      }
-
-      // Perform a commit if needed
-      //
-
-      if ( ( data.commitSize > 0 ) && ( ( commitCounter % data.commitSize ) == 0 ) ) {
-        if ( data.db.getUseBatchInsert( data.batchMode ) ) {
-          try {
-            insertStatement.executeBatch();
-            data.db.commit();
-            insertStatement.clearBatch();
-          } catch ( SQLException ex ) {
-            throw Database.createKettleDatabaseBatchException( "Error updating batch", ex );
-          } catch ( Exception ex ) {
-            throw new KettleDatabaseException( "Unexpected error inserting row", ex );
-          }
-        } else {
-          // insertRow normal commit
-          data.db.commit();
-        }
-        // Clear the batch/commit counter...
-        //
-        data.commitCounterMap.put( tableName, Integer.valueOf( 0 ) );
-        rowIsSafe = true;
-      } else {
-        rowIsSafe = false;
-      }
-
-      // See if we need to get back the keys as well...
-      if ( meta.isReturningGeneratedKeys() ) {
-        RowMetaAndData extraKeys = data.db.getGeneratedKeys( insertStatement );
-
-        if ( extraKeys.getRowMeta().size() > 0 ) {
-          // Send out the good word!
-          // Only 1 key at the moment. (should be enough for now :-)
-          generatedKey = extraKeys.getRowMeta().getInteger( extraKeys.getData(), 0 );
-        } else {
-          // we have to throw something here, else we don't know what the
-          // type is of the returned key(s) and we would violate our own rule
-          // that a hop should always contain rows of the same type.
-          throw new KettleStepException( "No generated keys while \"return generated keys\" is active!" );
-        }
-      }
-    } catch ( KettleDatabaseBatchException be ) {
-      errorMessage = be.toString();
-      batchProblem = true;
-      sendToErrorRow = true;
-      updateCounts = be.getUpdateCounts();
-      exceptionsList = be.getExceptionsList();
-
-      if ( getStepMeta().isDoingErrorHandling() ) {
-        data.db.clearBatch( insertStatement );
-        data.db.commit( true );
-      } else {
-        data.db.clearBatch( insertStatement );
-        data.db.rollback();
-        StringBuilder msg = new StringBuilder( "Error batch inserting rows into table [" + tableName + "]." );
-        msg.append( Const.CR );
-        msg.append( "Errors encountered (first 10):" ).append( Const.CR );
-        for ( int x = 0; x < be.getExceptionsList().size() && x < 10; x++ ) {
-          Exception exception = be.getExceptionsList().get( x );
-          if ( exception.getMessage() != null ) {
-            msg.append( exception.getMessage() ).append( Const.CR );
-          }
-        }
-        throw new KettleException( msg.toString(), be );
-      }
-    } catch ( KettleDatabaseException dbe ) {
-      if ( getStepMeta().isDoingErrorHandling() ) {
-        if ( isRowLevel() ) {
-          logRowlevel( "Written row to error handling : " + getInputRowMeta().getString( r ) );
-        }
-
-        if ( data.useSafePoints ) {
-          data.db.rollback( data.savepoint );
-          if ( data.releaseSavepoint ) {
-            data.db.releaseSavepoint( data.savepoint );
-          }
-          // data.db.commit(true); // force a commit on the connection too.
-        }
-
-        sendToErrorRow = true;
-        errorMessage = dbe.toString();
-      } else {
-        if ( meta.ignoreErrors() ) {
-          if ( data.warnings < 20 ) {
-            if ( log.isBasic() ) {
-              logBasic( "WARNING: Couldn't insert row into table: "
-                + rowMeta.getString( r ) + Const.CR + dbe.getMessage() );
-            }
-          } else if ( data.warnings == 20 ) {
-            if ( log.isBasic() ) {
-              logBasic( "FINAL WARNING (no more then 20 displayed): Couldn't insert row into table: "
-                + rowMeta.getString( r ) + Const.CR + dbe.getMessage() );
-            }
-          }
-          data.warnings++;
-        } else {
-          setErrors( getErrors() + 1 );
-          data.db.rollback();
-          throw new KettleException( "Error inserting row into table ["
-            + tableName + "] with values: " + rowMeta.getString( r ), dbe );
-        }
-      }
-    }
-
-    // We need to add a key
-    if ( generatedKey != null ) {
-      outputRowData = RowDataUtil.addValueData( outputRowData, rowMeta.size(), generatedKey );
-    }
-
-    if ( data.batchMode ) {
-      if ( sendToErrorRow ) {
-        if ( batchProblem ) {
-          data.batchBuffer.add( outputRowData );
-          outputRowData = null;
-
-          processBatchException( errorMessage, updateCounts, exceptionsList );
-        } else {
-          // Simply add this row to the error row
-          putError( rowMeta, r, 1L, errorMessage, null, "TOP001" );
-          outputRowData = null;
-        }
-      } else {
-        data.batchBuffer.add( outputRowData );
-        outputRowData = null;
-
-        if ( rowIsSafe ) { // A commit was done and the rows are all safe (no error)
-          for ( int i = 0; i < data.batchBuffer.size(); i++ ) {
-            Object[] row = data.batchBuffer.get( i );
-            putRow( data.outputRowMeta, row );
-            incrementLinesOutput();
-          }
-          // Clear the buffer
-          data.batchBuffer.clear();
-        }
-      }
-    } else {
-      if ( sendToErrorRow ) {
-        putError( rowMeta, r, 1, errorMessage, null, "TOP001" );
-        outputRowData = null;
-      }
-    }
-
-    return outputRowData;
-  }
-
-  public boolean isRowLevel() {
-    return log.isRowLevel();
-  }
-
-  private void processBatchException( String errorMessage, int[] updateCounts, List<Exception> exceptionsList ) throws KettleException {
-    // There was an error with the commit
-    // We should put all the failing rows out there...
-    //
-    if ( updateCounts != null ) {
-      int errNr = 0;
-      for ( int i = 0; i < updateCounts.length; i++ ) {
-        Object[] row = data.batchBuffer.get( i );
-        if ( updateCounts[i] > 0 ) {
-          // send the error foward
-          putRow( data.outputRowMeta, row );
-          incrementLinesOutput();
-        } else {
-          String exMessage = errorMessage;
-          if ( errNr < exceptionsList.size() ) {
-            SQLException se = (SQLException) exceptionsList.get( errNr );
-            errNr++;
-            exMessage = se.toString();
-          }
-          putError( data.outputRowMeta, row, 1L, exMessage, null, "TOP0002" );
-        }
-      }
-    } else {
-      // If we don't have update counts, it probably means the DB doesn't support it.
-      // In this case we don't have a choice but to consider all inserted rows to be error rows.
-      //
-      for ( int i = 0; i < data.batchBuffer.size(); i++ ) {
-        Object[] row = data.batchBuffer.get( i );
-        putError( data.outputRowMeta, row, 1L, errorMessage, null, "TOP0003" );
-      }
-    }
-
-    // Clear the buffer afterwards...
-    data.batchBuffer.clear();
-  }
-
-  public boolean init( StepMetaInterface smi, StepDataInterface sdi ) {
-    meta = (TableOutputMeta) smi;
-    data = (TableOutputData) sdi;
-
-    if ( super.init( smi, sdi ) ) {
-      try {
-        data.commitSize = Integer.parseInt( environmentSubstitute( meta.getCommitSize() ) );
-
-        data.databaseMeta = meta.getDatabaseMeta();
-        DatabaseInterface dbInterface = data.databaseMeta.getDatabaseInterface();
-
-        // Batch updates are not supported on PostgreSQL (and look-a-likes)
-        // together with error handling (PDI-366).
-        // For these situations we can use savepoints to help out.
-        data.useSafePoints =
-          data.databaseMeta.getDatabaseInterface().useSafePoints() && getStepMeta().isDoingErrorHandling();
-
-        // Get the boolean that indicates whether or not we can/should release
-        // savepoints during data load.
-        data.releaseSavepoint = dbInterface.releaseSavepoint();
-
-        // Disable batch mode in case
-        // - we use an unlimited commit size
-        // - if we need to pick up auto-generated keys
-        // - if you are running the transformation as a single database transaction (unique connections)
-        // - if we are reverting to save-points
-        data.batchMode =
-          meta.useBatchUpdate()
-            && data.commitSize > 0 && !meta.isReturningGeneratedKeys()
-            && !getTransMeta().isUsingUniqueConnections() && !data.useSafePoints;
-
-        // Per PDI-6211 : give a warning that batch mode operation in combination with step error handling can lead to
-        // incorrectly processed rows.
-        if ( getStepMeta().isDoingErrorHandling() && !dbInterface.supportsErrorHandlingOnBatchUpdates() ) {
-          log.logMinimal( BaseMessages.getString(
-            PKG, "TableOutput.Warning.ErrorHandlingIsNotFullySupportedWithBatchProcessing" ) );
-        }
-
-        if ( !dbInterface.supportsStandardTableOutput() ) {
-          throw new KettleException( dbInterface.getUnsupportedTableOutputMessage() );
-        }
-
-        if ( log.isBasic() ) {
-          logBasic( "Connected to database [" + meta.getDatabaseMeta() + "] (commit=" + data.commitSize + ")" );
-        }
-
-        // Postpone commit as long as possible. PDI-2091
-        if ( data.commitSize == 0 ) {
-          data.commitSize = Integer.MAX_VALUE;
-        }
-        data.db.setCommitSize( data.commitSize );
-
-        if ( !meta.isPartitioningEnabled() && !meta.isTableNameInField() ) {
-          data.tableName = environmentSubstitute( meta.getTableName() );
-        }
-
-        return true;
-      } catch ( KettleException e ) {
-        logError( "An error occurred intialising this step: " + e.getMessage() );
-        stopAll();
-        setErrors( 1 );
-      }
-    }
-    return false;
-  }
-
-  @Override
-  protected Class<?> getPKG() {
-    return PKG;
-  }
-
-  void truncateTable() throws KettleDatabaseException {
-    if ( !meta.isPartitioningEnabled() && !meta.isTableNameInField() ) {
-      // Only the first one truncates in a non-partitioned step copy
-      //
-      if ( meta.truncateTable()
-        && ( ( getCopy() == 0 && getUniqueStepNrAcrossSlaves() == 0 ) || !Utils.isEmpty( getPartitionID() ) ) ) {
-        data.db.truncateTable( environmentSubstitute( meta.getSchemaName() ), environmentSubstitute( meta
-          .getTableName() ) );
-
-      }
-    }
-  }
-
-  public void dispose( StepMetaInterface smi, StepDataInterface sdi ) {
-    meta = (TableOutputMeta) smi;
-    data = (TableOutputData) sdi;
-
-    if ( data.db != null ) {
-      try {
-        for ( String schemaTable : data.preparedStatements.keySet() ) {
-          // Get a commit counter per prepared statement to keep track of separate tables, etc.
-          //
-          Integer batchCounter = data.commitCounterMap.get( schemaTable );
-          if ( batchCounter == null ) {
-            batchCounter = 0;
-          }
-
-          PreparedStatement insertStatement = data.preparedStatements.get( schemaTable );
-
-          data.db.emptyAndCommit( insertStatement, data.batchMode, batchCounter );
-        }
-        for ( int i = 0; i < data.batchBuffer.size(); i++ ) {
-          Object[] row = data.batchBuffer.get( i );
-          putRow( data.outputRowMeta, row );
-          incrementLinesOutput();
-        }
-        // Clear the buffer
-        data.batchBuffer.clear();
-      } catch ( KettleDatabaseBatchException be ) {
-        if ( getStepMeta().isDoingErrorHandling() ) {
-          // Right at the back we are experiencing a batch commit problem...
-          // OK, we have the numbers...
-          try {
-            processBatchException( be.toString(), be.getUpdateCounts(), be.getExceptionsList() );
-          } catch ( KettleException e ) {
-            logError( "Unexpected error processing batch error", e );
-            setErrors( 1 );
-            stopAll();
-          }
-        } else {
-          logError( "Unexpected batch update error committing the database connection.", be );
-          setErrors( 1 );
-          stopAll();
-        }
-      } catch ( Exception dbe ) {
-        logError( "Unexpected error committing the database connection.", dbe );
-        logError( Const.getStackTracker( dbe ) );
-        setErrors( 1 );
-        stopAll();
-      } finally {
-        setOutputDone();
-
-        if ( getErrors() > 0 ) {
-          try {
-            data.db.rollback();
-          } catch ( KettleDatabaseException e ) {
-            logError( "Unexpected error rolling back the database connection.", e );
-          }
-        }
-      }
-      super.dispose( smi, sdi );
-    }
-  }
-
-  @Override
-  public JSONObject doAction( String fieldName, StepMetaInterface stepMetaInterface, TransMeta transMeta,
-                              Trans trans, Map<String, String> queryParamToValues ) {
-    JSONObject response = new JSONObject();
-    try {
-      Method actionMethod = TableOutput.class.getDeclaredMethod( fieldName + "Action", Map.class );
-      this.setStepMetaInterface( stepMetaInterface );
-      response = (JSONObject) actionMethod.invoke( this, queryParamToValues );
-
-    } catch ( NoSuchMethodException | InvocationTargetException | IllegalAccessException e ) {
-      log.logError( e.getMessage() );
-      response.put( StepInterface.ACTION_STATUS, StepInterface.FAILURE_METHOD_NOT_RESPONSE );
-    }
-    return response;
-  }
-
-  @SuppressWarnings( "java:S1144" ) // Using reflection this method is being invoked
-  private JSONObject getSQLAction( Map<String, String> queryParams ) {
-    JSONObject response = new JSONObject();
-    response.put( StepInterface.ACTION_STATUS, StepInterface.FAILURE_RESPONSE );
-    try {
-      SQLStatement sql = sql( queryParams.get( "stepName" ), queryParams.get( "connection" ) );
-      if ( Objects.nonNull( sql ) ) {
-        if ( !sql.hasError() ) {
-          if ( sql.hasSQL() ) {
-            response.put( StepInterface.ACTION_STATUS, StepInterface.SUCCESS_RESPONSE );
-            response.put( "sqlString", sql.getSQL() );
-          } else {
-            response.put( "details", BaseMessages.getString( PKG, "TableOutput.NoSQL.DialogMessage" ) );
-          }
-        } else {
-          response.put( "details", sql.getError() );
-        }
-      } else {
-        response.put( "details", BaseMessages.getString( PKG, "TableOutput.NoSQL.EmptyCSVFields" ) );
-      }
-
-    } catch ( KettleStepException e ) {
-      log.logError( e.getMessage() );
-      response.put( StepInterface.ACTION_STATUS, StepInterface.FAILURE_METHOD_NOT_RESPONSE );
-      response.put( "details", e.getMessage() );
-    }
-    return response;
-  }
-
-  public SQLStatement sql( String stepName, String connection ) throws KettleStepException {
-
-    TableOutputMeta info = (TableOutputMeta) getStepMetaInterface();
-    info.setDatabaseMeta( getTransMeta().findDatabase( connection ) );
-
-    RowMetaInterface prev = getTransMeta().getPrevStepFields( stepName );
-    if ( info.isTableNameInField() && !info.isTableNameInTable() && info.getTableNameField().length() > 0 ) {
-      int idx = prev.indexOfValue( info.getTableNameField() );
-      if ( idx >= 0 ) {
-        prev.removeValueMeta( idx );
-      }
-    }
-    StepMeta stepMeta = getTransMeta().findStep( stepName );
-
-    if ( info.specifyFields() ) {
-      // Only use the fields that were specified.
-      RowMetaInterface prevNew = new RowMeta();
-
-      for ( int i = 0; i < info.getFieldDatabase().length; i++ ) {
-        ValueMetaInterface insValue = prev.searchValueMeta( info.getFieldStream()[ i ] );
-        if ( insValue != null ) {
-          ValueMetaInterface insertValue = insValue.clone();
-          insertValue.setName( info.getFieldDatabase()[ i ] );
-          prevNew.addValueMeta( insertValue );
-        } else {
-          throw new KettleStepException( BaseMessages.getString(
-            PKG, "TableOutputDialog.FailedToFindField.Message", info.getFieldStream()[ i ] ) );
-        }
-      }
-      prev = prevNew;
-    }
-
-    boolean autoInc = false;
-    String pk = null;
-
-    // Add the auto-increment field too if any is present.
-    //
-    if ( info.isReturningGeneratedKeys() && !Utils.isEmpty( info.getGeneratedKeyField() ) ) {
-      ValueMetaInterface valueMeta = new ValueMetaInteger( info.getGeneratedKeyField() );
-      valueMeta.setLength( 15 );
-      prev.addValueMeta( 0, valueMeta );
-      autoInc = true;
-      pk = info.getGeneratedKeyField();
-    }
-
-    if ( isValidRowMeta( prev ) ) {
-      SQLStatement sql = info.getSQLStatements( getTransMeta(), stepMeta, prev, pk, autoInc, pk );
-      return sql;
-    } else {
-      return null;
-    }
-
-  }
-
-  private static boolean isValidRowMeta( RowMetaInterface rowMeta ) {
-    for ( ValueMetaInterface value : rowMeta.getValueMetaList() ) {
-      String name = value.getName();
-      if ( name == null || name.isEmpty() ) {
-        return false;
-      }
-    }
-    return true;
-  }
-
-  @SuppressWarnings( "java:S1144" ) // Using reflection this method is being invoked
-  private JSONObject getSchemaAction( Map<String, String> queryParams ) {
-    JSONObject response = new JSONObject();
-    response.put( StepInterface.ACTION_STATUS, StepInterface.FAILURE_RESPONSE );
-    try {
-      String[] schemas = getSchemaNames( queryParams.get( "connection" ) );
-      JSONArray schemaNames = new JSONArray();
-      for ( String schema : schemas ) {
-        schemaNames.add( schema );
-      }
-      response.put( "schemaNames", schemaNames );
-      response.put( StepInterface.ACTION_STATUS, StepInterface.SUCCESS_RESPONSE );
-    } catch ( KettleDatabaseException e ) {
-      log.logError( e.getMessage() );
-    }
-    return response;
-  }
-
-  public String[] getSchemaNames( String dbname ) throws KettleDatabaseException {
-    DatabaseMeta databaseMeta = getTransMeta().findDatabase( dbname );
-    if ( databaseMeta != null ) {
-      LoggingObjectInterface loggingObject = new SimpleLoggingObject(
-        "Table Output Step", LoggingObjectType.STEP, null );
-      Database database = new Database( loggingObject, databaseMeta );
-      try {
-        database.connect();
-        return Const.sortStrings( database.getSchemas() );
-      } finally {
-        database.disconnect();
-      }
-    }
-    return new String[ 0 ];
-  }
-
-  @SuppressWarnings( "java:S1144" ) // Using reflection this method is being invoked
-  private JSONObject getExecAction( Map<String, String> queryParams ) {
-    JSONObject response = new JSONObject();
-    String connectionName = queryParams.get( "connection" );
-    String sqlScript = queryParams.get( "sqlScript" );
-    TableOutputSQLDTO outputSQLDTO = exec( connectionName, sqlScript );
-    if ( Objects.nonNull( outputSQLDTO.getBufferRowMeta() ) ) {
-      response = generateSQLResultsJSON( outputSQLDTO );
-    }
-    response.put( "isError", outputSQLDTO.isError() );
-    response.put( "message", outputSQLDTO.message );
-    response.put( StepInterface.ACTION_STATUS, StepInterface.SUCCESS_RESPONSE );
-    return response;
-  }
-
-  private TableOutputSQLDTO exec( String connectionName, String sqlScript ) {
-
-    DatabaseMeta ci = getTransMeta().findDatabase( connectionName );
-    TableOutputMeta info = (TableOutputMeta) getStepMetaInterface();
-    info.setDatabaseMeta( ci );
-    DatabaseMeta connection = ci;
-    if ( ci == null ) {
-      return null;
-    }
-    StringBuilder message = new StringBuilder();
-    TableOutputSQLDTO tableOutputSQLDTO = new TableOutputSQLDTO();
-    LoggingObjectInterface loggingObject = new SimpleLoggingObject( "Table Output Step", LoggingObjectType.STEP, null );
-    Database db = new Database( loggingObject, ci );
-    boolean first = true;
-    PartitionDatabaseMeta[] partitioningInformation = ci.getPartitioningInformation();
-    for ( int partitionNr = 0; first
-      || ( partitioningInformation != null && partitionNr < partitioningInformation.length ); partitionNr++ ) {
-      first = false;
-      String partitionId = null;
-      if ( partitioningInformation != null && partitioningInformation.length > 0 ) {
-        partitionId = partitioningInformation[ partitionNr ].getPartitionId();
-      }
-      try {
-        db.connect( partitionId );
-        List<SqlScriptStatement> statements = ci.getDatabaseInterface().getSqlScriptStatements( sqlScript + Const.CR );
-        int nrstats = 0;
-        for ( SqlScriptStatement sql : statements ) {
-          if ( sql.isQuery() ) {
-            // A Query
-            log.logDetailed( "launch SELECT statement: " + Const.CR + sql );
-            nrstats++;
-            tableOutputSQLDTO.setQuery( true );
-            try {
-              List<Object[]> rows = db.getRows( sql.getStatement(), 1000 );
-              RowMetaInterface rowMeta = db.getReturnRowMeta();
-              if ( rows.size() > 0 ) {
-                tableOutputSQLDTO.setBufferRowData( rows );
-                tableOutputSQLDTO.setBufferRowMeta( rowMeta );
-                return tableOutputSQLDTO;
-              }
-            } catch ( KettleDatabaseException dbe ) {
-              tableOutputSQLDTO.setMessage( "An error occured while executing the following sql : " + sql );
-            }
-          } else {
-            log.logDetailed( "launch DDL statement: " + Const.CR + sql );
-            // A DDL statement
-            nrstats++;
-            int startLogLine = KettleLogStore.getLastBufferLineNr();
-            try {
-              log.logDetailed( "Executing SQL: " + Const.CR + sql );
-              db.execStatement( sql.getStatement() );
-              // Clear the database cache, in case we're using one...
-              DBCache dbcache = getTransMeta().getDbCache();
-              if ( dbcache != null ) {
-                dbcache.clear( ci.getName() );
-              }
-            } catch ( Exception dbe ) {
-              tableOutputSQLDTO.setError( true );
-              tableOutputSQLDTO.setMessage( "Error while executing : " + sql );
-            } finally {
-              int endLogLine = KettleLogStore.getLastBufferLineNr();
-              sql.setLoggingText( KettleLogStore.getAppender().getLogBufferFromTo(
-                db.getLogChannelId(), true, startLogLine, endLogLine ).toString() );
-              sql.setComplete( true );
-            }
-          }
-        }
-      } catch ( KettleDatabaseException dbe ) {
-        tableOutputSQLDTO.setError( true );
-        tableOutputSQLDTO.setMessage(
-          "Unable to connect to the database\\!\\nPlease check the connection setting for " + connectionName );
-      } finally {
-        db.disconnect();
-      }
-    }
-    return tableOutputSQLDTO;
-  }
-
-
-  public JSONObject generateSQLResultsJSON( TableOutputSQLDTO metaData ) {
-    JSONArray columnInfoArray = new JSONArray();
-    for ( int i = 0; i < metaData.bufferRowMeta.size(); i++ ) {
-      String columnName = metaData.bufferRowMeta.getValueMeta( i ).getName();
-      columnInfoArray.add( columnName );
-    }
-    JSONArray rowsArray = new JSONArray();
-    for ( int i = 0; i < metaData.bufferRowData.size(); i++ ) {
-      Object[] row = metaData.bufferRowData.get( i );
-
-      JSONArray dataArray = new JSONArray();
-      int columnCount = Math.min( row.length, columnInfoArray.size() );
-      for ( int j = 0; j < columnCount; j++ ) {
-        Object data = row[ j ];
-        dataArray.add( data != null ? data.toString() : null );
-      }
-
-      JSONObject rowObject = new JSONObject();
-      rowObject.put( "data", dataArray );
-
-      rowsArray.add( rowObject );
-    }
-    JSONObject stepJSON = new JSONObject();
-    stepJSON.put( "columnInfo", columnInfoArray );
-    stepJSON.put( "rows", rowsArray );
-
-    return stepJSON;
-  }
-
-  @SuppressWarnings( "java:S1144" ) // Using reflection this method is being invoked
-  private JSONObject getTableFieldAction( Map<String, String> queryParams ) {
-    JSONObject response = new JSONObject();
-    String connectionName = queryParams.get( "connection" );
-    String schema = queryParams.get( "schema" );
-    String table = queryParams.get( "table" );
-    String[] columns = getTableFields( connectionName, schema, table );
-    JSONArray columnsList = new JSONArray();
-    for ( String column : columns ) {
-      columnsList.add( column );
-    }
-    response.put( "columns", columnsList );
-    response.put( "actionStatus", StepInterface.SUCCESS_RESPONSE );
-    return response;
-  }
-
-  private String[] getTableFields( String connection, String schema, String table ) {
-    DatabaseMeta databaseMeta = getTransMeta().findDatabase( connection );
-    LoggingObjectInterface loggingObject = new SimpleLoggingObject(
-      "Table Output Step", LoggingObjectType.STEP, null );
-    Database db = new Database( loggingObject, databaseMeta );
-    try {
-      db.connect();
-      RowMetaInterface r =
-        db.getTableFieldsMeta( schema, table );
-      if ( null != r ) {
-        String[] fieldNames = r.getFieldNames();
-        if ( null != fieldNames ) {
-          return fieldNames;
-        }
-      }
-    } catch ( Exception e ) {
-      // ignore any errors here. drop downs will not be
-      // filled, but no problem for the user
-    } finally {
-      try {
-        if ( db != null ) {
-          db.disconnect();
-        }
-      } catch ( Exception ignored ) {
-        // ignore any errors here. Nothing we can do if
-        // connection fails to close properly
-        db = null;
-      }
-    }
-    return null;
-  }
-
-
-  /**
-   * Allows subclasses of TableOuput to get hold of the step meta
-   *
-   * @return
-   */
-  protected TableOutputMeta getMeta() {
-    return meta;
-  }
-
-  /**
-   * Allows subclasses of TableOutput to get hold of the data object
-   *
-   * @return
-   */
-  protected TableOutputData getData() {
-    return data;
-  }
-
-  protected void setMeta( TableOutputMeta meta ) {
-    this.meta = meta;
-  }
-
-  protected void setData( TableOutputData data ) {
-    this.data = data;
-  }
-}
-=======
-/*! ******************************************************************************
- *
- * Pentaho
- *
- * Copyright (C) 2024 by Hitachi Vantara, LLC : http://www.pentaho.com
- *
- * Use of this software is governed by the Business Source License included
- * in the LICENSE.TXT file.
- *
- * Change Date: 2029-07-20
- ******************************************************************************/
-
-
-package org.pentaho.di.trans.steps.tableoutput;
-
-import org.pentaho.di.core.Const;
-import org.pentaho.di.core.RowMetaAndData;
-import org.pentaho.di.core.database.Database;
-import org.pentaho.di.core.database.DatabaseInterface;
-import org.pentaho.di.core.exception.KettleDatabaseBatchException;
-import org.pentaho.di.core.exception.KettleDatabaseException;
-import org.pentaho.di.core.exception.KettleException;
-import org.pentaho.di.core.exception.KettleStepException;
-import org.pentaho.di.core.row.RowDataUtil;
-import org.pentaho.di.core.row.RowMeta;
-import org.pentaho.di.core.row.RowMetaInterface;
-import org.pentaho.di.core.row.ValueMetaInterface;
-import org.pentaho.di.core.util.Utils;
-import org.pentaho.di.i18n.BaseMessages;
-import org.pentaho.di.trans.Trans;
-import org.pentaho.di.trans.TransMeta;
-import org.pentaho.di.trans.step.*;
-
-import java.sql.PreparedStatement;
-import java.sql.SQLException;
-import java.text.SimpleDateFormat;
-import java.util.Date;
-import java.util.List;
-
-/**
- * Writes rows to a database table.
- *
- * @author Matt Casters
- * @since 6-apr-2003
- */
-public class TableOutput extends BaseDatabaseStep implements StepInterface {
-  private static Class<?> PKG = TableOutputMeta.class; // for i18n purposes, needed by Translator2!!
-
-  private TableOutputMeta meta;
-  private TableOutputData data;
-
-  public TableOutput( StepMeta stepMeta, StepDataInterface stepDataInterface, int copyNr, TransMeta transMeta,
-    Trans trans ) {
-    super( stepMeta, stepDataInterface, copyNr, transMeta, trans );
-  }
-
-  public boolean processRow( StepMetaInterface smi, StepDataInterface sdi ) throws KettleException {
-    meta = (TableOutputMeta) smi;
-    data = (TableOutputData) sdi;
-
-    Object[] r = getRow(); // this also waits for a previous step to be finished.
-    if ( r == null ) { // no more input to be expected...
-      // truncate the table if there are no rows at all coming into this step
-      if ( first && meta.truncateTable() ) {
-        truncateTable();
-      }
-      return false;
-    }
-
-    if ( first ) {
-      first = false;
-      if ( meta.truncateTable() ) {
-        truncateTable();
-      }
-      data.outputRowMeta = getInputRowMeta().clone();
-      meta.getFields( data.outputRowMeta, getStepname(), null, null, this, repository, metaStore );
-
-      if ( !meta.specifyFields() ) {
-        // Just take the input row
-        data.insertRowMeta = getInputRowMeta().clone();
-      } else {
-
-        data.insertRowMeta = new RowMeta();
-
-        //
-        // Cache the position of the compare fields in Row row
-        //
-        data.valuenrs = new int[meta.getFieldDatabase().length];
-        for ( int i = 0; i < meta.getFieldDatabase().length; i++ ) {
-          data.valuenrs[i] = getInputRowMeta().indexOfValue( meta.getFieldStream()[i] );
-          if ( data.valuenrs[i] < 0 ) {
-            throw new KettleStepException( BaseMessages.getString(
-              PKG, "TableOutput.Exception.FieldRequired", meta.getFieldStream()[i] ) );
-          }
-        }
-
-        for ( int i = 0; i < meta.getFieldDatabase().length; i++ ) {
-          ValueMetaInterface insValue = getInputRowMeta().searchValueMeta( meta.getFieldStream()[i] );
-          if ( insValue != null ) {
-            ValueMetaInterface insertValue = insValue.clone();
-            insertValue.setName( meta.getFieldDatabase()[i] );
-            data.insertRowMeta.addValueMeta( insertValue );
-          } else {
-            throw new KettleStepException( BaseMessages.getString(
-              PKG, "TableOutput.Exception.FailedToFindField", meta.getFieldStream()[i] ) );
-          }
-        }
-      }
-    }
-
-    try {
-      Object[] outputRowData = writeToTable( getInputRowMeta(), r );
-      if ( outputRowData != null ) {
-        putRow( data.outputRowMeta, outputRowData ); // in case we want it go further...
-        incrementLinesOutput();
-      }
-
-      if ( checkFeedback( getLinesRead() ) ) {
-        if ( log.isBasic() ) {
-          logBasic( "linenr " + getLinesRead() );
-        }
-      }
-    } catch ( KettleException e ) {
-      logError( "Because of an error, this step can't continue: ", e );
-      setErrors( 1 );
-      stopAll();
-      setOutputDone(); // signal end to receiver(s)
-      return false;
-    }
-
-    return true;
-  }
-
-  protected Object[] writeToTable( RowMetaInterface rowMeta, Object[] r ) throws KettleException {
-
-    if ( r == null ) { // Stop: last line or error encountered
-      if ( log.isDetailed() ) {
-        logDetailed( "Last line inserted: stop" );
-      }
-      return null;
-    }
-
-    PreparedStatement insertStatement = null;
-    Object[] insertRowData;
-    Object[] outputRowData = r;
-
-    String tableName = null;
-
-    boolean sendToErrorRow = false;
-    String errorMessage = null;
-    boolean rowIsSafe = false;
-    int[] updateCounts = null;
-    List<Exception> exceptionsList = null;
-    boolean batchProblem = false;
-    Object generatedKey = null;
-
-    if ( meta.isTableNameInField() ) {
-      // Cache the position of the table name field
-      if ( data.indexOfTableNameField < 0 ) {
-        String realTablename = environmentSubstitute( meta.getTableNameField() );
-        data.indexOfTableNameField = rowMeta.indexOfValue( realTablename );
-        if ( data.indexOfTableNameField < 0 ) {
-          String message = "Unable to find table name field [" + realTablename + "] in input row";
-          logError( message );
-          throw new KettleStepException( message );
-        }
-        if ( !meta.isTableNameInTable() && !meta.specifyFields() ) {
-          data.insertRowMeta.removeValueMeta( data.indexOfTableNameField );
-        }
-      }
-      tableName = rowMeta.getString( r, data.indexOfTableNameField );
-      if ( !meta.isTableNameInTable() && !meta.specifyFields() ) {
-        // If the name of the table should not be inserted itself, remove the table name
-        // from the input row data as well. This forcibly creates a copy of r
-        //
-        insertRowData = RowDataUtil.removeItem( rowMeta.cloneRow( r ), data.indexOfTableNameField );
-      } else {
-        insertRowData = r;
-      }
-    } else if ( meta.isPartitioningEnabled()
-      && ( meta.isPartitioningDaily() || meta.isPartitioningMonthly() )
-      && ( meta.getPartitioningField() != null && meta.getPartitioningField().length() > 0 ) ) {
-      // Initialize some stuff!
-      if ( data.indexOfPartitioningField < 0 ) {
-        data.indexOfPartitioningField =
-          rowMeta.indexOfValue( environmentSubstitute( meta.getPartitioningField() ) );
-        if ( data.indexOfPartitioningField < 0 ) {
-          throw new KettleStepException( "Unable to find field ["
-            + meta.getPartitioningField() + "] in the input row!" );
-        }
-
-        if ( meta.isPartitioningDaily() ) {
-          data.dateFormater = new SimpleDateFormat( "yyyyMMdd" );
-        } else {
-          data.dateFormater = new SimpleDateFormat( "yyyyMM" );
-        }
-      }
-
-      ValueMetaInterface partitioningValue = rowMeta.getValueMeta( data.indexOfPartitioningField );
-      if ( !partitioningValue.isDate() || r[data.indexOfPartitioningField] == null ) {
-        throw new KettleStepException(
-          "Sorry, the partitioning field needs to contain a data value and can't be empty!" );
-      }
-
-      Object partitioningValueData = rowMeta.getDate( r, data.indexOfPartitioningField );
-      tableName =
-        environmentSubstitute( meta.getTableName() )
-          + "_" + data.dateFormater.format( (Date) partitioningValueData );
-      insertRowData = r;
-    } else {
-      tableName = data.tableName;
-      insertRowData = r;
-    }
-
-    if ( meta.specifyFields() ) {
-      //
-      // The values to insert are those in the fields sections
-      //
-      insertRowData = new Object[data.valuenrs.length];
-      for ( int idx = 0; idx < data.valuenrs.length; idx++ ) {
-        insertRowData[idx] = r[data.valuenrs[idx]];
-      }
-    }
-
-    if ( Utils.isEmpty( tableName ) ) {
-      throw new KettleStepException( "The tablename is not defined (empty)" );
-    }
-
-    insertStatement = data.preparedStatements.get( tableName );
-    if ( insertStatement == null ) {
-      String sql =
-        data.db
-          .getInsertStatement( environmentSubstitute( meta.getSchemaName() ), tableName, data.insertRowMeta );
-      if ( log.isDetailed() ) {
-        logDetailed( "Prepared statement : " + sql );
-      }
-      insertStatement = data.db.prepareSQL( sql, meta.isReturningGeneratedKeys() );
-      data.preparedStatements.put( tableName, insertStatement );
-    }
-
-    try {
-      // For PG & GP, we add a savepoint before the row.
-      // Then revert to the savepoint afterwards... (not a transaction, so hopefully still fast)
-      //
-      if ( data.useSafePoints ) {
-        data.savepoint = data.db.setSavepoint();
-      }
-      data.db.setValues( data.insertRowMeta, insertRowData, insertStatement );
-      data.db.insertRow( insertStatement, data.batchMode, false ); // false: no commit, it is handled in this step differently
-      if ( isRowLevel() ) {
-        logRowlevel( "Written row: " + data.insertRowMeta.getString( insertRowData ) );
-      }
-
-      // Get a commit counter per prepared statement to keep track of separate tables, etc.
-      //
-      Integer commitCounter = data.commitCounterMap.get( tableName );
-      if ( commitCounter == null ) {
-        commitCounter = Integer.valueOf( 1 );
-      } else {
-        commitCounter++;
-      }
-      data.commitCounterMap.put( tableName, Integer.valueOf( commitCounter.intValue() ) );
-
-      // Release the savepoint if needed
-      //
-      if ( data.useSafePoints ) {
-        if ( data.releaseSavepoint ) {
-          data.db.releaseSavepoint( data.savepoint );
-        }
-      }
-
-      // Perform a commit if needed
-      //
-
-      if ( ( data.commitSize > 0 ) && ( ( commitCounter % data.commitSize ) == 0 ) ) {
-        if ( data.db.getUseBatchInsert( data.batchMode ) ) {
-          try {
-            insertStatement.executeBatch();
-            data.db.commit();
-            insertStatement.clearBatch();
-          } catch ( SQLException ex ) {
-            throw Database.createKettleDatabaseBatchException( "Error updating batch", ex );
-          } catch ( Exception ex ) {
-            throw new KettleDatabaseException( "Unexpected error inserting row", ex );
-          }
-        } else {
-          // insertRow normal commit
-          data.db.commit();
-        }
-        // Clear the batch/commit counter...
-        //
-        data.commitCounterMap.put( tableName, Integer.valueOf( 0 ) );
-        rowIsSafe = true;
-      } else {
-        rowIsSafe = false;
-      }
-
-      // See if we need to get back the keys as well...
-      if ( meta.isReturningGeneratedKeys() ) {
-        RowMetaAndData extraKeys = data.db.getGeneratedKeys( insertStatement );
-
-        if ( extraKeys.getRowMeta().size() > 0 ) {
-          // Send out the good word!
-          // Only 1 key at the moment. (should be enough for now :-)
-          generatedKey = extraKeys.getRowMeta().getInteger( extraKeys.getData(), 0 );
-        } else {
-          // we have to throw something here, else we don't know what the
-          // type is of the returned key(s) and we would violate our own rule
-          // that a hop should always contain rows of the same type.
-          throw new KettleStepException( "No generated keys while \"return generated keys\" is active!" );
-        }
-      }
-    } catch ( KettleDatabaseBatchException be ) {
-      errorMessage = be.toString();
-      batchProblem = true;
-      sendToErrorRow = true;
-      updateCounts = be.getUpdateCounts();
-      exceptionsList = be.getExceptionsList();
-
-      if ( getStepMeta().isDoingErrorHandling() ) {
-        data.db.clearBatch( insertStatement );
-        data.db.commit( true );
-      } else {
-        data.db.clearBatch( insertStatement );
-        data.db.rollback();
-        StringBuilder msg = new StringBuilder( "Error batch inserting rows into table [" + tableName + "]." );
-        msg.append( Const.CR );
-        msg.append( "Errors encountered (first 10):" ).append( Const.CR );
-        for ( int x = 0; x < be.getExceptionsList().size() && x < 10; x++ ) {
-          Exception exception = be.getExceptionsList().get( x );
-          if ( exception.getMessage() != null ) {
-            msg.append( exception.getMessage() ).append( Const.CR );
-          }
-        }
-        throw new KettleException( msg.toString(), be );
-      }
-    } catch ( KettleDatabaseException dbe ) {
-      if ( getStepMeta().isDoingErrorHandling() ) {
-        if ( isRowLevel() ) {
-          logRowlevel( "Written row to error handling : " + getInputRowMeta().getString( r ) );
-        }
-
-        if ( data.useSafePoints ) {
-          data.db.rollback( data.savepoint );
-          if ( data.releaseSavepoint ) {
-            data.db.releaseSavepoint( data.savepoint );
-          }
-          // data.db.commit(true); // force a commit on the connection too.
-        }
-
-        sendToErrorRow = true;
-        errorMessage = dbe.toString();
-      } else {
-        if ( meta.ignoreErrors() ) {
-          if ( data.warnings < 20 ) {
-            if ( log.isBasic() ) {
-              logBasic( "WARNING: Couldn't insert row into table: "
-                + rowMeta.getString( r ) + Const.CR + dbe.getMessage() );
-            }
-          } else if ( data.warnings == 20 ) {
-            if ( log.isBasic() ) {
-              logBasic( "FINAL WARNING (no more then 20 displayed): Couldn't insert row into table: "
-                + rowMeta.getString( r ) + Const.CR + dbe.getMessage() );
-            }
-          }
-          data.warnings++;
-        } else {
-          setErrors( getErrors() + 1 );
-          data.db.rollback();
-          throw new KettleException( "Error inserting row into table ["
-            + tableName + "] with values: " + rowMeta.getString( r ), dbe );
-        }
-      }
-    }
-
-    // We need to add a key
-    if ( generatedKey != null ) {
-      outputRowData = RowDataUtil.addValueData( outputRowData, rowMeta.size(), generatedKey );
-    }
-
-    if ( data.batchMode ) {
-      if ( sendToErrorRow ) {
-        if ( batchProblem ) {
-          data.batchBuffer.add( outputRowData );
-          outputRowData = null;
-
-          processBatchException( errorMessage, updateCounts, exceptionsList );
-        } else {
-          // Simply add this row to the error row
-          putError( rowMeta, r, 1L, errorMessage, null, "TOP001" );
-          outputRowData = null;
-        }
-      } else {
-        data.batchBuffer.add( outputRowData );
-        outputRowData = null;
-
-        if ( rowIsSafe ) { // A commit was done and the rows are all safe (no error)
-          for ( int i = 0; i < data.batchBuffer.size(); i++ ) {
-            Object[] row = data.batchBuffer.get( i );
-            putRow( data.outputRowMeta, row );
-            incrementLinesOutput();
-          }
-          // Clear the buffer
-          data.batchBuffer.clear();
-        }
-      }
-    } else {
-      if ( sendToErrorRow ) {
-        putError( rowMeta, r, 1, errorMessage, null, "TOP001" );
-        outputRowData = null;
-      }
-    }
-
-    return outputRowData;
-  }
-
-  public boolean isRowLevel() {
-    return log.isRowLevel();
-  }
-
-  private void processBatchException( String errorMessage, int[] updateCounts, List<Exception> exceptionsList ) throws KettleException {
-    // There was an error with the commit
-    // We should put all the failing rows out there...
-    //
-    if ( updateCounts != null ) {
-      int errNr = 0;
-      for ( int i = 0; i < updateCounts.length; i++ ) {
-        Object[] row = data.batchBuffer.get( i );
-        if ( updateCounts[i] > 0 ) {
-          // send the error foward
-          putRow( data.outputRowMeta, row );
-          incrementLinesOutput();
-        } else {
-          String exMessage = errorMessage;
-          if ( errNr < exceptionsList.size() ) {
-            SQLException se = (SQLException) exceptionsList.get( errNr );
-            errNr++;
-            exMessage = se.toString();
-          }
-          putError( data.outputRowMeta, row, 1L, exMessage, null, "TOP0002" );
-        }
-      }
-    } else {
-      // If we don't have update counts, it probably means the DB doesn't support it.
-      // In this case we don't have a choice but to consider all inserted rows to be error rows.
-      //
-      for ( int i = 0; i < data.batchBuffer.size(); i++ ) {
-        Object[] row = data.batchBuffer.get( i );
-        putError( data.outputRowMeta, row, 1L, errorMessage, null, "TOP0003" );
-      }
-    }
-
-    // Clear the buffer afterwards...
-    data.batchBuffer.clear();
-  }
-
-  public boolean init( StepMetaInterface smi, StepDataInterface sdi ) {
-    meta = (TableOutputMeta) smi;
-    data = (TableOutputData) sdi;
-
-    if ( super.init( smi, sdi ) ) {
-      try {
-        data.commitSize = Integer.parseInt( environmentSubstitute( meta.getCommitSize() ) );
-
-        data.databaseMeta = meta.getDatabaseMeta();
-        DatabaseInterface dbInterface = data.databaseMeta.getDatabaseInterface();
-
-        // Batch updates are not supported on PostgreSQL (and look-a-likes)
-        // together with error handling (PDI-366).
-        // For these situations we can use savepoints to help out.
-        data.useSafePoints =
-          data.databaseMeta.getDatabaseInterface().useSafePoints() && getStepMeta().isDoingErrorHandling();
-
-        // Get the boolean that indicates whether or not we can/should release
-        // savepoints during data load.
-        data.releaseSavepoint = dbInterface.releaseSavepoint();
-
-        // Disable batch mode in case
-        // - we use an unlimited commit size
-        // - if we need to pick up auto-generated keys
-        // - if you are running the transformation as a single database transaction (unique connections)
-        // - if we are reverting to save-points
-        data.batchMode =
-          meta.useBatchUpdate()
-            && data.commitSize > 0 && !meta.isReturningGeneratedKeys()
-            && !getTransMeta().isUsingUniqueConnections() && !data.useSafePoints;
-
-        // Per PDI-6211 : give a warning that batch mode operation in combination with step error handling can lead to
-        // incorrectly processed rows.
-        if ( getStepMeta().isDoingErrorHandling() && !dbInterface.supportsErrorHandlingOnBatchUpdates() ) {
-          log.logMinimal( BaseMessages.getString(
-            PKG, "TableOutput.Warning.ErrorHandlingIsNotFullySupportedWithBatchProcessing" ) );
-        }
-
-        if ( !dbInterface.supportsStandardTableOutput() ) {
-          throw new KettleException( dbInterface.getUnsupportedTableOutputMessage() );
-        }
-
-        if ( log.isBasic() ) {
-          logBasic( "Connected to database [" + meta.getDatabaseMeta() + "] (commit=" + data.commitSize + ")" );
-        }
-
-        // Postpone commit as long as possible. PDI-2091
-        if ( data.commitSize == 0 ) {
-          data.commitSize = Integer.MAX_VALUE;
-        }
-        data.db.setCommitSize( data.commitSize );
-
-        if ( !meta.isPartitioningEnabled() && !meta.isTableNameInField() ) {
-          data.tableName = environmentSubstitute( meta.getTableName() );
-        }
-
-        return true;
-      } catch ( KettleException e ) {
-        logError( "An error occurred intialising this step: " + e.getMessage() );
-        stopAll();
-        setErrors( 1 );
-      }
-    }
-    return false;
-  }
-
-  @Override
-  protected Class<?> getPKG() {
-    return PKG;
-  }
-
-  void truncateTable() throws KettleDatabaseException {
-    if ( !meta.isPartitioningEnabled() && !meta.isTableNameInField() ) {
-      // Only the first one truncates in a non-partitioned step copy
-      //
-      if ( meta.truncateTable()
-        && ( ( getCopy() == 0 && getUniqueStepNrAcrossSlaves() == 0 ) || !Utils.isEmpty( getPartitionID() ) ) ) {
-        data.db.truncateTable( environmentSubstitute( meta.getSchemaName() ), environmentSubstitute( meta
-          .getTableName() ) );
-
-      }
-    }
-  }
-
-  public void dispose( StepMetaInterface smi, StepDataInterface sdi ) {
-    meta = (TableOutputMeta) smi;
-    data = (TableOutputData) sdi;
-
-    if ( data.db != null ) {
-      try {
-        for ( String schemaTable : data.preparedStatements.keySet() ) {
-          // Get a commit counter per prepared statement to keep track of separate tables, etc.
-          //
-          Integer batchCounter = data.commitCounterMap.get( schemaTable );
-          if ( batchCounter == null ) {
-            batchCounter = 0;
-          }
-
-          PreparedStatement insertStatement = data.preparedStatements.get( schemaTable );
-
-          data.db.emptyAndCommit( insertStatement, data.batchMode, batchCounter );
-        }
-        for ( int i = 0; i < data.batchBuffer.size(); i++ ) {
-          Object[] row = data.batchBuffer.get( i );
-          putRow( data.outputRowMeta, row );
-          incrementLinesOutput();
-        }
-        // Clear the buffer
-        data.batchBuffer.clear();
-      } catch ( KettleDatabaseBatchException be ) {
-        if ( getStepMeta().isDoingErrorHandling() ) {
-          // Right at the back we are experiencing a batch commit problem...
-          // OK, we have the numbers...
-          try {
-            processBatchException( be.toString(), be.getUpdateCounts(), be.getExceptionsList() );
-          } catch ( KettleException e ) {
-            logError( "Unexpected error processing batch error", e );
-            setErrors( 1 );
-            stopAll();
-          }
-        } else {
-          logError( "Unexpected batch update error committing the database connection.", be );
-          setErrors( 1 );
-          stopAll();
-        }
-      } catch ( Exception dbe ) {
-        logError( "Unexpected error committing the database connection.", dbe );
-        logError( Const.getStackTracker( dbe ) );
-        setErrors( 1 );
-        stopAll();
-      } finally {
-        setOutputDone();
-
-        if ( getErrors() > 0 ) {
-          try {
-            data.db.rollback();
-          } catch ( KettleDatabaseException e ) {
-            logError( "Unexpected error rolling back the database connection.", e );
-          }
-        }
-      }
-      super.dispose( smi, sdi );
-    }
-  }
-
-  /**
-   * Allows subclasses of TableOuput to get hold of the step meta
-   *
-   * @return
-   */
-  protected TableOutputMeta getMeta() {
-    return meta;
-  }
-
-  /**
-   * Allows subclasses of TableOutput to get hold of the data object
-   *
-   * @return
-   */
-  protected TableOutputData getData() {
-    return data;
-  }
-
-  protected void setMeta( TableOutputMeta meta ) {
-    this.meta = meta;
-  }
-
-  protected void setData( TableOutputData data ) {
-    this.data = data;
-  }
-}
->>>>>>> 8ece3906
+/*! ******************************************************************************
+ *
+ * Pentaho
+ *
+ * Copyright (C) 2024 by Hitachi Vantara, LLC : http://www.pentaho.com
+ *
+ * Use of this software is governed by the Business Source License included
+ * in the LICENSE.TXT file.
+ *
+ * Change Date: 2029-07-20
+ ******************************************************************************/
+
+
+package org.pentaho.di.trans.steps.tableoutput;
+
+import org.json.simple.JSONArray;
+import org.json.simple.JSONObject;
+import org.pentaho.di.core.Const;
+import org.pentaho.di.core.DBCache;
+import org.pentaho.di.core.RowMetaAndData;
+import org.pentaho.di.core.SQLStatement;
+import org.pentaho.di.core.database.Database;
+import org.pentaho.di.core.database.DatabaseInterface;
+import org.pentaho.di.core.database.DatabaseMeta;
+import org.pentaho.di.core.database.PartitionDatabaseMeta;
+import org.pentaho.di.core.database.SqlScriptStatement;
+import org.pentaho.di.core.exception.KettleDatabaseBatchException;
+import org.pentaho.di.core.exception.KettleDatabaseException;
+import org.pentaho.di.core.exception.KettleException;
+import org.pentaho.di.core.exception.KettleStepException;
+import org.pentaho.di.core.logging.KettleLogStore;
+import org.pentaho.di.core.logging.LoggingObjectInterface;
+import org.pentaho.di.core.logging.LoggingObjectType;
+import org.pentaho.di.core.logging.SimpleLoggingObject;
+import org.pentaho.di.core.row.RowDataUtil;
+import org.pentaho.di.core.row.RowMeta;
+import org.pentaho.di.core.row.RowMetaInterface;
+import org.pentaho.di.core.row.ValueMetaInterface;
+import org.pentaho.di.core.row.value.ValueMetaInteger;
+import org.pentaho.di.core.util.Utils;
+import org.pentaho.di.i18n.BaseMessages;
+import org.pentaho.di.trans.Trans;
+import org.pentaho.di.trans.TransMeta;
+import org.pentaho.di.trans.step.*;
+
+import java.lang.reflect.InvocationTargetException;
+import java.lang.reflect.Method;
+import java.sql.PreparedStatement;
+import java.sql.SQLException;
+import java.text.SimpleDateFormat;
+import java.util.Date;
+import java.util.List;
+import java.util.Map;
+import java.util.Objects;
+
+/**
+ * Writes rows to a database table.
+ *
+ * @author Matt Casters
+ * @since 6-apr-2003
+ */
+public class TableOutput extends BaseDatabaseStep implements StepInterface {
+  private static Class<?> PKG = TableOutputMeta.class; // for i18n purposes, needed by Translator2!!
+
+  private TableOutputMeta meta;
+  private TableOutputData data;
+
+  public TableOutput( StepMeta stepMeta, StepDataInterface stepDataInterface, int copyNr, TransMeta transMeta,
+    Trans trans ) {
+    super( stepMeta, stepDataInterface, copyNr, transMeta, trans );
+  }
+
+  public boolean processRow( StepMetaInterface smi, StepDataInterface sdi ) throws KettleException {
+    meta = (TableOutputMeta) smi;
+    data = (TableOutputData) sdi;
+
+    Object[] r = getRow(); // this also waits for a previous step to be finished.
+    if ( r == null ) { // no more input to be expected...
+      // truncate the table if there are no rows at all coming into this step
+      if ( first && meta.truncateTable() ) {
+        truncateTable();
+      }
+      return false;
+    }
+
+    if ( first ) {
+      first = false;
+      if ( meta.truncateTable() ) {
+        truncateTable();
+      }
+      data.outputRowMeta = getInputRowMeta().clone();
+      meta.getFields( data.outputRowMeta, getStepname(), null, null, this, repository, metaStore );
+
+      if ( !meta.specifyFields() ) {
+        // Just take the input row
+        data.insertRowMeta = getInputRowMeta().clone();
+      } else {
+
+        data.insertRowMeta = new RowMeta();
+
+        //
+        // Cache the position of the compare fields in Row row
+        //
+        data.valuenrs = new int[meta.getFieldDatabase().length];
+        for ( int i = 0; i < meta.getFieldDatabase().length; i++ ) {
+          data.valuenrs[i] = getInputRowMeta().indexOfValue( meta.getFieldStream()[i] );
+          if ( data.valuenrs[i] < 0 ) {
+            throw new KettleStepException( BaseMessages.getString(
+              PKG, "TableOutput.Exception.FieldRequired", meta.getFieldStream()[i] ) );
+          }
+        }
+
+        for ( int i = 0; i < meta.getFieldDatabase().length; i++ ) {
+          ValueMetaInterface insValue = getInputRowMeta().searchValueMeta( meta.getFieldStream()[i] );
+          if ( insValue != null ) {
+            ValueMetaInterface insertValue = insValue.clone();
+            insertValue.setName( meta.getFieldDatabase()[i] );
+            data.insertRowMeta.addValueMeta( insertValue );
+          } else {
+            throw new KettleStepException( BaseMessages.getString(
+              PKG, "TableOutput.Exception.FailedToFindField", meta.getFieldStream()[i] ) );
+          }
+        }
+      }
+    }
+
+    try {
+      Object[] outputRowData = writeToTable( getInputRowMeta(), r );
+      if ( outputRowData != null ) {
+        putRow( data.outputRowMeta, outputRowData ); // in case we want it go further...
+        incrementLinesOutput();
+      }
+
+      if ( checkFeedback( getLinesRead() ) ) {
+        if ( log.isBasic() ) {
+          logBasic( "linenr " + getLinesRead() );
+        }
+      }
+    } catch ( KettleException e ) {
+      logError( "Because of an error, this step can't continue: ", e );
+      setErrors( 1 );
+      stopAll();
+      setOutputDone(); // signal end to receiver(s)
+      return false;
+    }
+
+    return true;
+  }
+
+  protected Object[] writeToTable( RowMetaInterface rowMeta, Object[] r ) throws KettleException {
+
+    if ( r == null ) { // Stop: last line or error encountered
+      if ( log.isDetailed() ) {
+        logDetailed( "Last line inserted: stop" );
+      }
+      return null;
+    }
+
+    PreparedStatement insertStatement = null;
+    Object[] insertRowData;
+    Object[] outputRowData = r;
+
+    String tableName = null;
+
+    boolean sendToErrorRow = false;
+    String errorMessage = null;
+    boolean rowIsSafe = false;
+    int[] updateCounts = null;
+    List<Exception> exceptionsList = null;
+    boolean batchProblem = false;
+    Object generatedKey = null;
+
+    if ( meta.isTableNameInField() ) {
+      // Cache the position of the table name field
+      if ( data.indexOfTableNameField < 0 ) {
+        String realTablename = environmentSubstitute( meta.getTableNameField() );
+        data.indexOfTableNameField = rowMeta.indexOfValue( realTablename );
+        if ( data.indexOfTableNameField < 0 ) {
+          String message = "Unable to find table name field [" + realTablename + "] in input row";
+          logError( message );
+          throw new KettleStepException( message );
+        }
+        if ( !meta.isTableNameInTable() && !meta.specifyFields() ) {
+          data.insertRowMeta.removeValueMeta( data.indexOfTableNameField );
+        }
+      }
+      tableName = rowMeta.getString( r, data.indexOfTableNameField );
+      if ( !meta.isTableNameInTable() && !meta.specifyFields() ) {
+        // If the name of the table should not be inserted itself, remove the table name
+        // from the input row data as well. This forcibly creates a copy of r
+        //
+        insertRowData = RowDataUtil.removeItem( rowMeta.cloneRow( r ), data.indexOfTableNameField );
+      } else {
+        insertRowData = r;
+      }
+    } else if ( meta.isPartitioningEnabled()
+      && ( meta.isPartitioningDaily() || meta.isPartitioningMonthly() )
+      && ( meta.getPartitioningField() != null && meta.getPartitioningField().length() > 0 ) ) {
+      // Initialize some stuff!
+      if ( data.indexOfPartitioningField < 0 ) {
+        data.indexOfPartitioningField =
+          rowMeta.indexOfValue( environmentSubstitute( meta.getPartitioningField() ) );
+        if ( data.indexOfPartitioningField < 0 ) {
+          throw new KettleStepException( "Unable to find field ["
+            + meta.getPartitioningField() + "] in the input row!" );
+        }
+
+        if ( meta.isPartitioningDaily() ) {
+          data.dateFormater = new SimpleDateFormat( "yyyyMMdd" );
+        } else {
+          data.dateFormater = new SimpleDateFormat( "yyyyMM" );
+        }
+      }
+
+      ValueMetaInterface partitioningValue = rowMeta.getValueMeta( data.indexOfPartitioningField );
+      if ( !partitioningValue.isDate() || r[data.indexOfPartitioningField] == null ) {
+        throw new KettleStepException(
+          "Sorry, the partitioning field needs to contain a data value and can't be empty!" );
+      }
+
+      Object partitioningValueData = rowMeta.getDate( r, data.indexOfPartitioningField );
+      tableName =
+        environmentSubstitute( meta.getTableName() )
+          + "_" + data.dateFormater.format( (Date) partitioningValueData );
+      insertRowData = r;
+    } else {
+      tableName = data.tableName;
+      insertRowData = r;
+    }
+
+    if ( meta.specifyFields() ) {
+      //
+      // The values to insert are those in the fields sections
+      //
+      insertRowData = new Object[data.valuenrs.length];
+      for ( int idx = 0; idx < data.valuenrs.length; idx++ ) {
+        insertRowData[idx] = r[data.valuenrs[idx]];
+      }
+    }
+
+    if ( Utils.isEmpty( tableName ) ) {
+      throw new KettleStepException( "The tablename is not defined (empty)" );
+    }
+
+    insertStatement = data.preparedStatements.get( tableName );
+    if ( insertStatement == null ) {
+      String sql =
+        data.db
+          .getInsertStatement( environmentSubstitute( meta.getSchemaName() ), tableName, data.insertRowMeta );
+      if ( log.isDetailed() ) {
+        logDetailed( "Prepared statement : " + sql );
+      }
+      insertStatement = data.db.prepareSQL( sql, meta.isReturningGeneratedKeys() );
+      data.preparedStatements.put( tableName, insertStatement );
+    }
+
+    try {
+      // For PG & GP, we add a savepoint before the row.
+      // Then revert to the savepoint afterwards... (not a transaction, so hopefully still fast)
+      //
+      if ( data.useSafePoints ) {
+        data.savepoint = data.db.setSavepoint();
+      }
+      data.db.setValues( data.insertRowMeta, insertRowData, insertStatement );
+      data.db.insertRow( insertStatement, data.batchMode, false ); // false: no commit, it is handled in this step differently
+      if ( isRowLevel() ) {
+        logRowlevel( "Written row: " + data.insertRowMeta.getString( insertRowData ) );
+      }
+
+      // Get a commit counter per prepared statement to keep track of separate tables, etc.
+      //
+      Integer commitCounter = data.commitCounterMap.get( tableName );
+      if ( commitCounter == null ) {
+        commitCounter = Integer.valueOf( 1 );
+      } else {
+        commitCounter++;
+      }
+      data.commitCounterMap.put( tableName, Integer.valueOf( commitCounter.intValue() ) );
+
+      // Release the savepoint if needed
+      //
+      if ( data.useSafePoints ) {
+        if ( data.releaseSavepoint ) {
+          data.db.releaseSavepoint( data.savepoint );
+        }
+      }
+
+      // Perform a commit if needed
+      //
+
+      if ( ( data.commitSize > 0 ) && ( ( commitCounter % data.commitSize ) == 0 ) ) {
+        if ( data.db.getUseBatchInsert( data.batchMode ) ) {
+          try {
+            insertStatement.executeBatch();
+            data.db.commit();
+            insertStatement.clearBatch();
+          } catch ( SQLException ex ) {
+            throw Database.createKettleDatabaseBatchException( "Error updating batch", ex );
+          } catch ( Exception ex ) {
+            throw new KettleDatabaseException( "Unexpected error inserting row", ex );
+          }
+        } else {
+          // insertRow normal commit
+          data.db.commit();
+        }
+        // Clear the batch/commit counter...
+        //
+        data.commitCounterMap.put( tableName, Integer.valueOf( 0 ) );
+        rowIsSafe = true;
+      } else {
+        rowIsSafe = false;
+      }
+
+      // See if we need to get back the keys as well...
+      if ( meta.isReturningGeneratedKeys() ) {
+        RowMetaAndData extraKeys = data.db.getGeneratedKeys( insertStatement );
+
+        if ( extraKeys.getRowMeta().size() > 0 ) {
+          // Send out the good word!
+          // Only 1 key at the moment. (should be enough for now :-)
+          generatedKey = extraKeys.getRowMeta().getInteger( extraKeys.getData(), 0 );
+        } else {
+          // we have to throw something here, else we don't know what the
+          // type is of the returned key(s) and we would violate our own rule
+          // that a hop should always contain rows of the same type.
+          throw new KettleStepException( "No generated keys while \"return generated keys\" is active!" );
+        }
+      }
+    } catch ( KettleDatabaseBatchException be ) {
+      errorMessage = be.toString();
+      batchProblem = true;
+      sendToErrorRow = true;
+      updateCounts = be.getUpdateCounts();
+      exceptionsList = be.getExceptionsList();
+
+      if ( getStepMeta().isDoingErrorHandling() ) {
+        data.db.clearBatch( insertStatement );
+        data.db.commit( true );
+      } else {
+        data.db.clearBatch( insertStatement );
+        data.db.rollback();
+        StringBuilder msg = new StringBuilder( "Error batch inserting rows into table [" + tableName + "]." );
+        msg.append( Const.CR );
+        msg.append( "Errors encountered (first 10):" ).append( Const.CR );
+        for ( int x = 0; x < be.getExceptionsList().size() && x < 10; x++ ) {
+          Exception exception = be.getExceptionsList().get( x );
+          if ( exception.getMessage() != null ) {
+            msg.append( exception.getMessage() ).append( Const.CR );
+          }
+        }
+        throw new KettleException( msg.toString(), be );
+      }
+    } catch ( KettleDatabaseException dbe ) {
+      if ( getStepMeta().isDoingErrorHandling() ) {
+        if ( isRowLevel() ) {
+          logRowlevel( "Written row to error handling : " + getInputRowMeta().getString( r ) );
+        }
+
+        if ( data.useSafePoints ) {
+          data.db.rollback( data.savepoint );
+          if ( data.releaseSavepoint ) {
+            data.db.releaseSavepoint( data.savepoint );
+          }
+          // data.db.commit(true); // force a commit on the connection too.
+        }
+
+        sendToErrorRow = true;
+        errorMessage = dbe.toString();
+      } else {
+        if ( meta.ignoreErrors() ) {
+          if ( data.warnings < 20 ) {
+            if ( log.isBasic() ) {
+              logBasic( "WARNING: Couldn't insert row into table: "
+                + rowMeta.getString( r ) + Const.CR + dbe.getMessage() );
+            }
+          } else if ( data.warnings == 20 ) {
+            if ( log.isBasic() ) {
+              logBasic( "FINAL WARNING (no more then 20 displayed): Couldn't insert row into table: "
+                + rowMeta.getString( r ) + Const.CR + dbe.getMessage() );
+            }
+          }
+          data.warnings++;
+        } else {
+          setErrors( getErrors() + 1 );
+          data.db.rollback();
+          throw new KettleException( "Error inserting row into table ["
+            + tableName + "] with values: " + rowMeta.getString( r ), dbe );
+        }
+      }
+    }
+
+    // We need to add a key
+    if ( generatedKey != null ) {
+      outputRowData = RowDataUtil.addValueData( outputRowData, rowMeta.size(), generatedKey );
+    }
+
+    if ( data.batchMode ) {
+      if ( sendToErrorRow ) {
+        if ( batchProblem ) {
+          data.batchBuffer.add( outputRowData );
+          outputRowData = null;
+
+          processBatchException( errorMessage, updateCounts, exceptionsList );
+        } else {
+          // Simply add this row to the error row
+          putError( rowMeta, r, 1L, errorMessage, null, "TOP001" );
+          outputRowData = null;
+        }
+      } else {
+        data.batchBuffer.add( outputRowData );
+        outputRowData = null;
+
+        if ( rowIsSafe ) { // A commit was done and the rows are all safe (no error)
+          for ( int i = 0; i < data.batchBuffer.size(); i++ ) {
+            Object[] row = data.batchBuffer.get( i );
+            putRow( data.outputRowMeta, row );
+            incrementLinesOutput();
+          }
+          // Clear the buffer
+          data.batchBuffer.clear();
+        }
+      }
+    } else {
+      if ( sendToErrorRow ) {
+        putError( rowMeta, r, 1, errorMessage, null, "TOP001" );
+        outputRowData = null;
+      }
+    }
+
+    return outputRowData;
+  }
+
+  public boolean isRowLevel() {
+    return log.isRowLevel();
+  }
+
+  private void processBatchException( String errorMessage, int[] updateCounts, List<Exception> exceptionsList ) throws KettleException {
+    // There was an error with the commit
+    // We should put all the failing rows out there...
+    //
+    if ( updateCounts != null ) {
+      int errNr = 0;
+      for ( int i = 0; i < updateCounts.length; i++ ) {
+        Object[] row = data.batchBuffer.get( i );
+        if ( updateCounts[i] > 0 ) {
+          // send the error foward
+          putRow( data.outputRowMeta, row );
+          incrementLinesOutput();
+        } else {
+          String exMessage = errorMessage;
+          if ( errNr < exceptionsList.size() ) {
+            SQLException se = (SQLException) exceptionsList.get( errNr );
+            errNr++;
+            exMessage = se.toString();
+          }
+          putError( data.outputRowMeta, row, 1L, exMessage, null, "TOP0002" );
+        }
+      }
+    } else {
+      // If we don't have update counts, it probably means the DB doesn't support it.
+      // In this case we don't have a choice but to consider all inserted rows to be error rows.
+      //
+      for ( int i = 0; i < data.batchBuffer.size(); i++ ) {
+        Object[] row = data.batchBuffer.get( i );
+        putError( data.outputRowMeta, row, 1L, errorMessage, null, "TOP0003" );
+      }
+    }
+
+    // Clear the buffer afterwards...
+    data.batchBuffer.clear();
+  }
+
+  public boolean init( StepMetaInterface smi, StepDataInterface sdi ) {
+    meta = (TableOutputMeta) smi;
+    data = (TableOutputData) sdi;
+
+    if ( super.init( smi, sdi ) ) {
+      try {
+        data.commitSize = Integer.parseInt( environmentSubstitute( meta.getCommitSize() ) );
+
+        data.databaseMeta = meta.getDatabaseMeta();
+        DatabaseInterface dbInterface = data.databaseMeta.getDatabaseInterface();
+
+        // Batch updates are not supported on PostgreSQL (and look-a-likes)
+        // together with error handling (PDI-366).
+        // For these situations we can use savepoints to help out.
+        data.useSafePoints =
+          data.databaseMeta.getDatabaseInterface().useSafePoints() && getStepMeta().isDoingErrorHandling();
+
+        // Get the boolean that indicates whether or not we can/should release
+        // savepoints during data load.
+        data.releaseSavepoint = dbInterface.releaseSavepoint();
+
+        // Disable batch mode in case
+        // - we use an unlimited commit size
+        // - if we need to pick up auto-generated keys
+        // - if you are running the transformation as a single database transaction (unique connections)
+        // - if we are reverting to save-points
+        data.batchMode =
+          meta.useBatchUpdate()
+            && data.commitSize > 0 && !meta.isReturningGeneratedKeys()
+            && !getTransMeta().isUsingUniqueConnections() && !data.useSafePoints;
+
+        // Per PDI-6211 : give a warning that batch mode operation in combination with step error handling can lead to
+        // incorrectly processed rows.
+        if ( getStepMeta().isDoingErrorHandling() && !dbInterface.supportsErrorHandlingOnBatchUpdates() ) {
+          log.logMinimal( BaseMessages.getString(
+            PKG, "TableOutput.Warning.ErrorHandlingIsNotFullySupportedWithBatchProcessing" ) );
+        }
+
+        if ( !dbInterface.supportsStandardTableOutput() ) {
+          throw new KettleException( dbInterface.getUnsupportedTableOutputMessage() );
+        }
+
+        if ( log.isBasic() ) {
+          logBasic( "Connected to database [" + meta.getDatabaseMeta() + "] (commit=" + data.commitSize + ")" );
+        }
+
+        // Postpone commit as long as possible. PDI-2091
+        if ( data.commitSize == 0 ) {
+          data.commitSize = Integer.MAX_VALUE;
+        }
+        data.db.setCommitSize( data.commitSize );
+
+        if ( !meta.isPartitioningEnabled() && !meta.isTableNameInField() ) {
+          data.tableName = environmentSubstitute( meta.getTableName() );
+        }
+
+        return true;
+      } catch ( KettleException e ) {
+        logError( "An error occurred intialising this step: " + e.getMessage() );
+        stopAll();
+        setErrors( 1 );
+      }
+    }
+    return false;
+  }
+
+  @Override
+  protected Class<?> getPKG() {
+    return PKG;
+  }
+
+  void truncateTable() throws KettleDatabaseException {
+    if ( !meta.isPartitioningEnabled() && !meta.isTableNameInField() ) {
+      // Only the first one truncates in a non-partitioned step copy
+      //
+      if ( meta.truncateTable()
+        && ( ( getCopy() == 0 && getUniqueStepNrAcrossSlaves() == 0 ) || !Utils.isEmpty( getPartitionID() ) ) ) {
+        data.db.truncateTable( environmentSubstitute( meta.getSchemaName() ), environmentSubstitute( meta
+          .getTableName() ) );
+
+      }
+    }
+  }
+
+  public void dispose( StepMetaInterface smi, StepDataInterface sdi ) {
+    meta = (TableOutputMeta) smi;
+    data = (TableOutputData) sdi;
+
+    if ( data.db != null ) {
+      try {
+        for ( String schemaTable : data.preparedStatements.keySet() ) {
+          // Get a commit counter per prepared statement to keep track of separate tables, etc.
+          //
+          Integer batchCounter = data.commitCounterMap.get( schemaTable );
+          if ( batchCounter == null ) {
+            batchCounter = 0;
+          }
+
+          PreparedStatement insertStatement = data.preparedStatements.get( schemaTable );
+
+          data.db.emptyAndCommit( insertStatement, data.batchMode, batchCounter );
+        }
+        for ( int i = 0; i < data.batchBuffer.size(); i++ ) {
+          Object[] row = data.batchBuffer.get( i );
+          putRow( data.outputRowMeta, row );
+          incrementLinesOutput();
+        }
+        // Clear the buffer
+        data.batchBuffer.clear();
+      } catch ( KettleDatabaseBatchException be ) {
+        if ( getStepMeta().isDoingErrorHandling() ) {
+          // Right at the back we are experiencing a batch commit problem...
+          // OK, we have the numbers...
+          try {
+            processBatchException( be.toString(), be.getUpdateCounts(), be.getExceptionsList() );
+          } catch ( KettleException e ) {
+            logError( "Unexpected error processing batch error", e );
+            setErrors( 1 );
+            stopAll();
+          }
+        } else {
+          logError( "Unexpected batch update error committing the database connection.", be );
+          setErrors( 1 );
+          stopAll();
+        }
+      } catch ( Exception dbe ) {
+        logError( "Unexpected error committing the database connection.", dbe );
+        logError( Const.getStackTracker( dbe ) );
+        setErrors( 1 );
+        stopAll();
+      } finally {
+        setOutputDone();
+
+        if ( getErrors() > 0 ) {
+          try {
+            data.db.rollback();
+          } catch ( KettleDatabaseException e ) {
+            logError( "Unexpected error rolling back the database connection.", e );
+          }
+        }
+      }
+      super.dispose( smi, sdi );
+    }
+  }
+
+  @Override
+  public JSONObject doAction( String fieldName, StepMetaInterface stepMetaInterface, TransMeta transMeta,
+                              Trans trans, Map<String, String> queryParamToValues ) {
+    JSONObject response = new JSONObject();
+    try {
+      Method actionMethod = TableOutput.class.getDeclaredMethod( fieldName + "Action", Map.class );
+      this.setStepMetaInterface( stepMetaInterface );
+      response = (JSONObject) actionMethod.invoke( this, queryParamToValues );
+
+    } catch ( NoSuchMethodException | InvocationTargetException | IllegalAccessException e ) {
+      log.logError( e.getMessage() );
+      response.put( StepInterface.ACTION_STATUS, StepInterface.FAILURE_METHOD_NOT_RESPONSE );
+    }
+    return response;
+  }
+
+  @SuppressWarnings( "java:S1144" ) // Using reflection this method is being invoked
+  private JSONObject getSQLAction( Map<String, String> queryParams ) {
+    JSONObject response = new JSONObject();
+    response.put( StepInterface.ACTION_STATUS, StepInterface.FAILURE_RESPONSE );
+    try {
+      SQLStatement sql = sql( queryParams.get( "stepName" ), queryParams.get( "connection" ) );
+      if ( Objects.nonNull( sql ) ) {
+        if ( !sql.hasError() ) {
+          if ( sql.hasSQL() ) {
+            response.put( StepInterface.ACTION_STATUS, StepInterface.SUCCESS_RESPONSE );
+            response.put( "sqlString", sql.getSQL() );
+          } else {
+            response.put( "details", BaseMessages.getString( PKG, "TableOutput.NoSQL.DialogMessage" ) );
+          }
+        } else {
+          response.put( "details", sql.getError() );
+        }
+      } else {
+        response.put( "details", BaseMessages.getString( PKG, "TableOutput.NoSQL.EmptyCSVFields" ) );
+      }
+
+    } catch ( KettleStepException e ) {
+      log.logError( e.getMessage() );
+      response.put( StepInterface.ACTION_STATUS, StepInterface.FAILURE_METHOD_NOT_RESPONSE );
+      response.put( "details", e.getMessage() );
+    }
+    return response;
+  }
+
+  public SQLStatement sql( String stepName, String connection ) throws KettleStepException {
+
+    TableOutputMeta info = (TableOutputMeta) getStepMetaInterface();
+    info.setDatabaseMeta( getTransMeta().findDatabase( connection ) );
+
+    RowMetaInterface prev = getTransMeta().getPrevStepFields( stepName );
+    if ( info.isTableNameInField() && !info.isTableNameInTable() && info.getTableNameField().length() > 0 ) {
+      int idx = prev.indexOfValue( info.getTableNameField() );
+      if ( idx >= 0 ) {
+        prev.removeValueMeta( idx );
+      }
+    }
+    StepMeta stepMeta = getTransMeta().findStep( stepName );
+
+    if ( info.specifyFields() ) {
+      // Only use the fields that were specified.
+      RowMetaInterface prevNew = new RowMeta();
+
+      for ( int i = 0; i < info.getFieldDatabase().length; i++ ) {
+        ValueMetaInterface insValue = prev.searchValueMeta( info.getFieldStream()[ i ] );
+        if ( insValue != null ) {
+          ValueMetaInterface insertValue = insValue.clone();
+          insertValue.setName( info.getFieldDatabase()[ i ] );
+          prevNew.addValueMeta( insertValue );
+        } else {
+          throw new KettleStepException( BaseMessages.getString(
+            PKG, "TableOutputDialog.FailedToFindField.Message", info.getFieldStream()[ i ] ) );
+        }
+      }
+      prev = prevNew;
+    }
+
+    boolean autoInc = false;
+    String pk = null;
+
+    // Add the auto-increment field too if any is present.
+    //
+    if ( info.isReturningGeneratedKeys() && !Utils.isEmpty( info.getGeneratedKeyField() ) ) {
+      ValueMetaInterface valueMeta = new ValueMetaInteger( info.getGeneratedKeyField() );
+      valueMeta.setLength( 15 );
+      prev.addValueMeta( 0, valueMeta );
+      autoInc = true;
+      pk = info.getGeneratedKeyField();
+    }
+
+    if ( isValidRowMeta( prev ) ) {
+      SQLStatement sql = info.getSQLStatements( getTransMeta(), stepMeta, prev, pk, autoInc, pk );
+      return sql;
+    } else {
+      return null;
+    }
+
+  }
+
+  private static boolean isValidRowMeta( RowMetaInterface rowMeta ) {
+    for ( ValueMetaInterface value : rowMeta.getValueMetaList() ) {
+      String name = value.getName();
+      if ( name == null || name.isEmpty() ) {
+        return false;
+      }
+    }
+    return true;
+  }
+
+  @SuppressWarnings( "java:S1144" ) // Using reflection this method is being invoked
+  private JSONObject getSchemaAction( Map<String, String> queryParams ) {
+    JSONObject response = new JSONObject();
+    response.put( StepInterface.ACTION_STATUS, StepInterface.FAILURE_RESPONSE );
+    try {
+      String[] schemas = getSchemaNames( queryParams.get( "connection" ) );
+      JSONArray schemaNames = new JSONArray();
+      for ( String schema : schemas ) {
+        schemaNames.add( schema );
+      }
+      response.put( "schemaNames", schemaNames );
+      response.put( StepInterface.ACTION_STATUS, StepInterface.SUCCESS_RESPONSE );
+    } catch ( KettleDatabaseException e ) {
+      log.logError( e.getMessage() );
+    }
+    return response;
+  }
+
+  public String[] getSchemaNames( String dbname ) throws KettleDatabaseException {
+    DatabaseMeta databaseMeta = getTransMeta().findDatabase( dbname );
+    if ( databaseMeta != null ) {
+      LoggingObjectInterface loggingObject = new SimpleLoggingObject(
+        "Table Output Step", LoggingObjectType.STEP, null );
+      Database database = new Database( loggingObject, databaseMeta );
+      try {
+        database.connect();
+        return Const.sortStrings( database.getSchemas() );
+      } finally {
+        database.disconnect();
+      }
+    }
+    return new String[ 0 ];
+  }
+
+  @SuppressWarnings( "java:S1144" ) // Using reflection this method is being invoked
+  private JSONObject getExecAction( Map<String, String> queryParams ) {
+    JSONObject response = new JSONObject();
+    String connectionName = queryParams.get( "connection" );
+    String sqlScript = queryParams.get( "sqlScript" );
+    TableOutputSQLDTO outputSQLDTO = exec( connectionName, sqlScript );
+    if ( Objects.nonNull( outputSQLDTO.getBufferRowMeta() ) ) {
+      response = generateSQLResultsJSON( outputSQLDTO );
+    }
+    response.put( "isError", outputSQLDTO.isError() );
+    response.put( "message", outputSQLDTO.message );
+    response.put( StepInterface.ACTION_STATUS, StepInterface.SUCCESS_RESPONSE );
+    return response;
+  }
+
+  private TableOutputSQLDTO exec( String connectionName, String sqlScript ) {
+
+    DatabaseMeta ci = getTransMeta().findDatabase( connectionName );
+    TableOutputMeta info = (TableOutputMeta) getStepMetaInterface();
+    info.setDatabaseMeta( ci );
+    DatabaseMeta connection = ci;
+    if ( ci == null ) {
+      return null;
+    }
+    StringBuilder message = new StringBuilder();
+    TableOutputSQLDTO tableOutputSQLDTO = new TableOutputSQLDTO();
+    LoggingObjectInterface loggingObject = new SimpleLoggingObject( "Table Output Step", LoggingObjectType.STEP, null );
+    Database db = new Database( loggingObject, ci );
+    boolean first = true;
+    PartitionDatabaseMeta[] partitioningInformation = ci.getPartitioningInformation();
+    for ( int partitionNr = 0; first
+      || ( partitioningInformation != null && partitionNr < partitioningInformation.length ); partitionNr++ ) {
+      first = false;
+      String partitionId = null;
+      if ( partitioningInformation != null && partitioningInformation.length > 0 ) {
+        partitionId = partitioningInformation[ partitionNr ].getPartitionId();
+      }
+      try {
+        db.connect( partitionId );
+        List<SqlScriptStatement> statements = ci.getDatabaseInterface().getSqlScriptStatements( sqlScript + Const.CR );
+        int nrstats = 0;
+        for ( SqlScriptStatement sql : statements ) {
+          if ( sql.isQuery() ) {
+            // A Query
+            log.logDetailed( "launch SELECT statement: " + Const.CR + sql );
+            nrstats++;
+            tableOutputSQLDTO.setQuery( true );
+            try {
+              List<Object[]> rows = db.getRows( sql.getStatement(), 1000 );
+              RowMetaInterface rowMeta = db.getReturnRowMeta();
+              if ( rows.size() > 0 ) {
+                tableOutputSQLDTO.setBufferRowData( rows );
+                tableOutputSQLDTO.setBufferRowMeta( rowMeta );
+                return tableOutputSQLDTO;
+              }
+            } catch ( KettleDatabaseException dbe ) {
+              tableOutputSQLDTO.setMessage( "An error occured while executing the following sql : " + sql );
+            }
+          } else {
+            log.logDetailed( "launch DDL statement: " + Const.CR + sql );
+            // A DDL statement
+            nrstats++;
+            int startLogLine = KettleLogStore.getLastBufferLineNr();
+            try {
+              log.logDetailed( "Executing SQL: " + Const.CR + sql );
+              db.execStatement( sql.getStatement() );
+              // Clear the database cache, in case we're using one...
+              DBCache dbcache = getTransMeta().getDbCache();
+              if ( dbcache != null ) {
+                dbcache.clear( ci.getName() );
+              }
+            } catch ( Exception dbe ) {
+              tableOutputSQLDTO.setError( true );
+              tableOutputSQLDTO.setMessage( "Error while executing : " + sql );
+            } finally {
+              int endLogLine = KettleLogStore.getLastBufferLineNr();
+              sql.setLoggingText( KettleLogStore.getAppender().getLogBufferFromTo(
+                db.getLogChannelId(), true, startLogLine, endLogLine ).toString() );
+              sql.setComplete( true );
+            }
+          }
+        }
+      } catch ( KettleDatabaseException dbe ) {
+        tableOutputSQLDTO.setError( true );
+        tableOutputSQLDTO.setMessage(
+          "Unable to connect to the database\\!\\nPlease check the connection setting for " + connectionName );
+      } finally {
+        db.disconnect();
+      }
+    }
+    return tableOutputSQLDTO;
+  }
+
+
+  public JSONObject generateSQLResultsJSON( TableOutputSQLDTO metaData ) {
+    JSONArray columnInfoArray = new JSONArray();
+    for ( int i = 0; i < metaData.bufferRowMeta.size(); i++ ) {
+      String columnName = metaData.bufferRowMeta.getValueMeta( i ).getName();
+      columnInfoArray.add( columnName );
+    }
+    JSONArray rowsArray = new JSONArray();
+    for ( int i = 0; i < metaData.bufferRowData.size(); i++ ) {
+      Object[] row = metaData.bufferRowData.get( i );
+
+      JSONArray dataArray = new JSONArray();
+      int columnCount = Math.min( row.length, columnInfoArray.size() );
+      for ( int j = 0; j < columnCount; j++ ) {
+        Object data = row[ j ];
+        dataArray.add( data != null ? data.toString() : null );
+      }
+
+      JSONObject rowObject = new JSONObject();
+      rowObject.put( "data", dataArray );
+
+      rowsArray.add( rowObject );
+    }
+    JSONObject stepJSON = new JSONObject();
+    stepJSON.put( "columnInfo", columnInfoArray );
+    stepJSON.put( "rows", rowsArray );
+
+    return stepJSON;
+  }
+
+  @SuppressWarnings( "java:S1144" ) // Using reflection this method is being invoked
+  private JSONObject getTableFieldAction( Map<String, String> queryParams ) {
+    JSONObject response = new JSONObject();
+    String connectionName = queryParams.get( "connection" );
+    String schema = queryParams.get( "schema" );
+    String table = queryParams.get( "table" );
+    String[] columns = getTableFields( connectionName, schema, table );
+    JSONArray columnsList = new JSONArray();
+    for ( String column : columns ) {
+      columnsList.add( column );
+    }
+    response.put( "columns", columnsList );
+    response.put( "actionStatus", StepInterface.SUCCESS_RESPONSE );
+    return response;
+  }
+
+  private String[] getTableFields( String connection, String schema, String table ) {
+    DatabaseMeta databaseMeta = getTransMeta().findDatabase( connection );
+    LoggingObjectInterface loggingObject = new SimpleLoggingObject(
+      "Table Output Step", LoggingObjectType.STEP, null );
+    Database db = new Database( loggingObject, databaseMeta );
+    try {
+      db.connect();
+      RowMetaInterface r =
+        db.getTableFieldsMeta( schema, table );
+      if ( null != r ) {
+        String[] fieldNames = r.getFieldNames();
+        if ( null != fieldNames ) {
+          return fieldNames;
+        }
+      }
+    } catch ( Exception e ) {
+      // ignore any errors here. drop downs will not be
+      // filled, but no problem for the user
+    } finally {
+      try {
+        if ( db != null ) {
+          db.disconnect();
+        }
+      } catch ( Exception ignored ) {
+        // ignore any errors here. Nothing we can do if
+        // connection fails to close properly
+        db = null;
+      }
+    }
+    return null;
+  }
+
+
+  /**
+   * Allows subclasses of TableOuput to get hold of the step meta
+   *
+   * @return
+   */
+  protected TableOutputMeta getMeta() {
+    return meta;
+  }
+
+  /**
+   * Allows subclasses of TableOutput to get hold of the data object
+   *
+   * @return
+   */
+  protected TableOutputData getData() {
+    return data;
+  }
+
+  protected void setMeta( TableOutputMeta meta ) {
+    this.meta = meta;
+  }
+
+  protected void setData( TableOutputData data ) {
+    this.data = data;
+  }
+}