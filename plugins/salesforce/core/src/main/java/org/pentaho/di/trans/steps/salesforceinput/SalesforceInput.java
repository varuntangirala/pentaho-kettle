--- conflicted
+++ resolved
@@ -2,11 +2,7 @@
  *
  * Pentaho
  *
-<<<<<<< HEAD
- * Copyright (C) 2002-2024 by Hitachi Vantara : http://www.pentaho.com
-=======
  * Copyright (C) 2024 by Hitachi Vantara, LLC : http://www.pentaho.com
->>>>>>> 8ece3906
  *
  * Use of this software is governed by the Business Source License included
  * in the LICENSE.TXT file.
