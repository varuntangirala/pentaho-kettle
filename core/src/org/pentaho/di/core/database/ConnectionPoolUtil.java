--- conflicted
+++ resolved
@@ -44,9 +44,6 @@
 
   private static final ReentrantLock lock = new ReentrantLock();
 
-<<<<<<< HEAD
-  private static PoolingDriver pd = new PoolingDriver();
-=======
   private static PoolingDriver pd = initPoolingDriver();
 
   private static PoolingDriver initPoolingDriver() {
@@ -55,7 +52,6 @@
       return new PoolingDriver();
     }
   }
->>>>>>> ec37ae99
 
   public static final int defaultInitialNrOfConnections = 5;
   public static final int defaultMaximumNrOfConnections = 10;
